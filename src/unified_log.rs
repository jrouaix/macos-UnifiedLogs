// Copyright 2022 Mandiant, Inc. All Rights Reserved
// Licensed under the Apache License, Version 2.0 (the "License"); you may not use this file except in compliance with the License. You may obtain a copy of the License at
// http://www.apache.org/licenses/LICENSE-2.0
// Unless required by applicable law or agreed to in writing, software distributed under the License
// is distributed on an "AS IS" BASIS, WITHOUT WARRANTIES OR CONDITIONS OF ANY KIND, either express or implied.
// See the License for the specific language governing permissions and limitations under the License.

//! Parse macOS Unified Log data
//!
//! Provides a simple library to parse the macOS Unified Log format.

use crate::catalog::CatalogChunk;
use crate::chunks::firehose::activity::FirehoseActivity;
use crate::chunks::firehose::firehose_log::{Firehose, FirehoseItemInfo, FirehosePreamble};
use crate::chunks::firehose::nonactivity::FirehoseNonActivity;
use crate::chunks::firehose::signpost::FirehoseSignpost;
use crate::chunks::firehose::trace::FirehoseTrace;
use crate::chunks::oversize::Oversize;
use crate::chunks::simpledump::SimpleDump;
use crate::chunks::statedump::Statedump;
use crate::chunkset::ChunksetChunk;
use crate::dsc::SharedCacheStrings;
use crate::header::HeaderChunk;
use crate::message::format_firehose_log_message;
use crate::preamble::LogPreamble;
use crate::timesync::TimesyncBoot;
use crate::util::{extract_string, padding_size, unixepoch_to_iso};
use crate::uuidtext::UUIDText;
use log::{error, warn};
use nom::bytes::complete::take;
use regex::Regex;
use serde::Serialize;

#[derive(Debug, Clone)]
pub struct UnifiedLogData {
    pub header: Vec<HeaderChunk>,
    pub catalog_data: Vec<UnifiedLogCatalogData>,
    pub oversize: Vec<Oversize>, // Keep a global cache of oversize string
}

#[derive(Debug, Clone)]
pub struct UnifiedLogCatalogData {
    pub catalog: CatalogChunk,
    pub firehose: Vec<FirehosePreamble>,
    pub simpledump: Vec<SimpleDump>,
    pub statedump: Vec<Statedump>,
    pub oversize: Vec<Oversize>,
}

struct LogIterator<'a> {
    unified_log_data: &'a UnifiedLogData,
    strings_data: &'a [UUIDText],
    shared_strings: &'a [SharedCacheStrings],
    timesync_data: &'a [TimesyncBoot],
    exclude_missing: bool,
    message_re: Regex,
<<<<<<< HEAD
    catalog_data_iterator_index: usize
}
impl<'a> LogIterator<'a> {
    fn new(unified_log_data: &'a UnifiedLogData,
        strings_data: &'a [UUIDText],
        shared_strings: &'a [SharedCacheStrings],
        timesync_data: &'a [TimesyncBoot],
        exclude_missing: bool
    ) -> Result<Self, regex::Error> {
            /*
            Crazy Regex to try to get all log message formatters
            Formatters are based off of printf formatters with additional Apple values
            (                                 # start of capture group 1
            %                                 # literal "%"
            (?:                               # first option

            (?:{[^}]+}?)                      # Get String formatters with %{<variable>}<variable> values. Ex: %{public}#llx with team ID %{public}@
            (?:[-+0#]{0,5})                   # optional flags
            (?:\d+|\*)?                       # width
            (?:\.(?:\d+|\*))?                 # precision
            (?:h|hh|l|ll|t|q|w|I|z|I32|I64)?  # size
            [cCdiouxXeEfgGaAnpsSZPm@}]       # type

            |                                 # OR get regular string formatters, ex: %s, %d

            (?:[-+0 #]{0,5})                  # optional flags
            (?:\d+|\*)?                       # width
            (?:\.(?:\d+|\*))?                 # precision
            (?:h|hh|l|ll|w|I|t|q|z|I32|I64)?  # size
            [cCdiouxXeEfgGaAnpsSZPm@%]        # type
            ))
            */
            let message_re_result = Regex::new(
                r"(%(?:(?:\{[^}]+}?)(?:[-+0#]{0,5})(?:\d+|\*)?(?:\.(?:\d+|\*))?(?:h|hh|l|ll|w|I|z|t|q|I32|I64)?[cmCdiouxXeEfgGaAnpsSZP@}]|(?:[-+0 #]{0,5})(?:\d+|\*)?(?:\.(?:\d+|\*))?(?:h|hh|l||q|t|ll|w|I|z|I32|I64)?[cmCdiouxXeEfgGaAnpsSZP@%]))",
            );
            let message_re = match message_re_result {
                Ok(message_re) => message_re,
                Err(err) => {
                    error!(
                        "Failed to compile regex for printf format parsing: {:?}",
                        err
                    );
                    return Err(err);
                }
            };

            Ok(LogIterator {
                unified_log_data,
                strings_data,
                shared_strings,
                timesync_data,
                exclude_missing,
                message_re,
                catalog_data_iterator_index: 0
            })
    }
}
=======
    catalog_data_iterator_index: usize,
}
impl<'a> LogIterator<'a> {
    fn new(
        unified_log_data: &'a UnifiedLogData,
        strings_data: &'a [UUIDText],
        shared_strings: &'a [SharedCacheStrings],
        timesync_data: &'a [TimesyncBoot],
        exclude_missing: bool,
    ) -> Result<Self, regex::Error> {
        /*
        Crazy Regex to try to get all log message formatters
        Formatters are based off of printf formatters with additional Apple values
        (                                 # start of capture group 1
        %                                 # literal "%"
        (?:                               # first option

        (?:{[^}]+}?)                      # Get String formatters with %{<variable>}<variable> values. Ex: %{public}#llx with team ID %{public}@
        (?:[-+0#]{0,5})                   # optional flags
        (?:\d+|\*)?                       # width
        (?:\.(?:\d+|\*))?                 # precision
        (?:h|hh|l|ll|t|q|w|I|z|I32|I64)?  # size
        [cCdiouxXeEfgGaAnpsSZPm@}]       # type

        |                                 # OR get regular string formatters, ex: %s, %d

        (?:[-+0 #]{0,5})                  # optional flags
        (?:\d+|\*)?                       # width
        (?:\.(?:\d+|\*))?                 # precision
        (?:h|hh|l|ll|w|I|t|q|z|I32|I64)?  # size
        [cCdiouxXeEfgGaAnpsSZPm@%]        # type
        ))
        */
        let message_re_result = Regex::new(
            r"(%(?:(?:\{[^}]+}?)(?:[-+0#]{0,5})(?:\d+|\*)?(?:\.(?:\d+|\*))?(?:h|hh|l|ll|w|I|z|t|q|I32|I64)?[cmCdiouxXeEfgGaAnpsSZP@}]|(?:[-+0 #]{0,5})(?:\d+|\*)?(?:\.(?:\d+|\*))?(?:h|hh|l||q|t|ll|w|I|z|I32|I64)?[cmCdiouxXeEfgGaAnpsSZP@%]))",
        );
        let message_re = match message_re_result {
            Ok(message_re) => message_re,
            Err(err) => {
                error!(
                    "Failed to compile regex for printf format parsing: {:?}",
                    err
                );
                return Err(err);
            }
        };

        Ok(LogIterator {
            unified_log_data,
            strings_data,
            shared_strings,
            timesync_data,
            exclude_missing,
            message_re,
            catalog_data_iterator_index: 0,
        })
    }
}

>>>>>>> b1751828
impl Iterator for LogIterator<'_> {
    type Item = (Vec<LogData>, UnifiedLogData);

    // catalog_data_index == 0
    fn next(&mut self) -> Option<Self::Item> {
<<<<<<< HEAD
        let Some(catalog_data) = self.unified_log_data.catalog_data.get(self.catalog_data_iterator_index) else { return None; };
=======
        let catalog_data = self
            .unified_log_data
            .catalog_data
            .get(self.catalog_data_iterator_index)?;
>>>>>>> b1751828
        let mut log_data_vec: Vec<LogData> = Vec::new();
        // Need to keep track of any log entries that fail to find Oversize strings (sometimes the strings may be in other log files that have not been parsed yet)
        let mut missing_unified_log_data_vec = UnifiedLogData {
            header: Vec::new(),
            catalog_data: Vec::new(),
            oversize: Vec::new(),
        };
<<<<<<< HEAD
    
        for (preamble_index, preamble) in catalog_data.firehose.iter().enumerate() {
            for (firehose_index, firehose) in preamble.public_data.iter().enumerate() {
                // The continous time is actually 6 bytes long. Combining 4 bytes and 2 bytes
                let firehose_log_entry_continous_time =
                    u64::from(firehose.continous_time_delta)
                        | ((u64::from(firehose.continous_time_delta_upper)) << 32);
=======

        for (preamble_index, preamble) in catalog_data.firehose.iter().enumerate() {
            for (firehose_index, firehose) in preamble.public_data.iter().enumerate() {
                // The continous time is actually 6 bytes long. Combining 4 bytes and 2 bytes
                let firehose_log_entry_continous_time = u64::from(firehose.continous_time_delta)
                    | ((u64::from(firehose.continous_time_delta_upper)) << 32);
>>>>>>> b1751828

                let continous_time =
                    preamble.base_continous_time + firehose_log_entry_continous_time;

                // Calculate the timestamp for the log entry
                let timestamp = TimesyncBoot::get_timestamp(
                    self.timesync_data,
                    &self.unified_log_data.header[0].boot_uuid,
                    continous_time,
                    preamble.base_continous_time,
                );

                // Our struct format to hold and show the log data
                let mut log_data = LogData {
                    subsystem: String::new(),
                    thread_id: firehose.thread_id,
                    pid: CatalogChunk::get_pid(
                        &preamble.first_number_proc_id,
                        &preamble.second_number_proc_id,
                        &catalog_data.catalog,
                    ),
                    library: String::new(),
                    activity_id: 0,
                    time: timestamp,
<<<<<<< HEAD
=======
                    timestamp: unixepoch_to_iso(&(timestamp as i64)),
>>>>>>> b1751828
                    category: String::new(),
                    log_type: LogData::get_log_type(
                        &firehose.unknown_log_type,
                        &firehose.unknown_log_activity_type,
                    ),
                    process: String::new(),
                    message: String::new(),
                    event_type: LogData::get_event_type(&firehose.unknown_log_activity_type),
                    euid: CatalogChunk::get_euid(
                        &preamble.first_number_proc_id,
                        &preamble.second_number_proc_id,
                        &catalog_data.catalog,
                    ),
                    boot_uuid: self.unified_log_data.header[0].boot_uuid.to_owned(),
                    timezone_name: self.unified_log_data.header[0]
                        .timezone_path
                        .split('/')
                        .last()
                        .unwrap_or("Unknown Timezone Name")
                        .to_string(),
                    library_uuid: String::new(),
                    process_uuid: String::new(),
                    raw_message: String::new(),
                    message_entries: firehose.message.item_info.to_owned(),
                };

                // 0x4 - Non-activity log entry. Ex: log default, log error, etc
                // 0x2 - Activity log entry. Ex: activity create
                // 0x7 - Loss log entry. Ex: loss
                // 0x6 - Signpost entry. Ex: process signpost, thread signpost, system signpost
                // 0x3 - Trace log entry. Ex: trace default
                match firehose.unknown_log_activity_type {
                    0x4 => {
                        log_data.activity_id =
                            u64::from(firehose.firehose_non_activity.unknown_activity_id);
<<<<<<< HEAD
                        let message_data =
                            FirehoseNonActivity::get_firehose_nonactivity_strings(
                                &firehose.firehose_non_activity,
                                self.strings_data,
                                self.shared_strings,
                                u64::from(firehose.format_string_location),
                                &preamble.first_number_proc_id,
                                &preamble.second_number_proc_id,
                                &catalog_data.catalog,
                            );
=======
                        let message_data = FirehoseNonActivity::get_firehose_nonactivity_strings(
                            &firehose.firehose_non_activity,
                            self.strings_data,
                            self.shared_strings,
                            u64::from(firehose.format_string_location),
                            &preamble.first_number_proc_id,
                            &preamble.second_number_proc_id,
                            &catalog_data.catalog,
                        );
>>>>>>> b1751828

                        match message_data {
                            Ok((_, results)) => {
                                log_data.library = results.library;
                                log_data.library_uuid = results.library_uuid;
                                log_data.process = results.process;
                                log_data.process_uuid = results.process_uuid;
<<<<<<< HEAD
                                log_data.raw_message = results.format_string.to_owned();
=======
                                results.format_string.clone_into(&mut log_data.raw_message);
>>>>>>> b1751828

                                // If the non-activity log entry has a data ref value then the message strings are stored in an oversize log entry
                                let log_message =
                                    if firehose.firehose_non_activity.data_ref_value != 0 {
                                        let oversize_strings = Oversize::get_oversize_strings(
<<<<<<< HEAD
                                            u32::from(
                                                firehose.firehose_non_activity.data_ref_value,
                                            ),
=======
                                            firehose.firehose_non_activity.data_ref_value,
>>>>>>> b1751828
                                            preamble.first_number_proc_id,
                                            preamble.second_number_proc_id,
                                            &self.unified_log_data.oversize,
                                        );
                                        // Format and map the log strings with the message format string found UUIDText or shared string file
                                        format_firehose_log_message(
                                            results.format_string,
                                            &oversize_strings,
                                            &self.message_re,
                                        )
                                    } else {
                                        // Format and map the log strings with the message format string found UUIDText or shared string file
                                        format_firehose_log_message(
                                            results.format_string,
                                            &firehose.message.item_info,
                                            &self.message_re,
                                        )
                                    };
                                // If we are tracking missing data (due to it being stored in another log file). Add missing data to vec to track and parse again once we got all data
                                if self.exclude_missing
                                    && log_message.contains("<Missing message data>")
                                {
                                    LogData::add_missing(
                                        catalog_data,
                                        preamble_index,
                                        firehose_index,
                                        &self.unified_log_data.header,
                                        &mut missing_unified_log_data_vec,
                                        preamble,
                                    );
                                    continue;
                                }

                                if !firehose.message.backtrace_strings.is_empty() {
                                    log_data.message = format!(
                                        "Backtrace:\n{:}\n{:}",
                                        firehose.message.backtrace_strings.join("\n"),
                                        log_message
                                    );
                                } else {
                                    log_data.message = log_message;
                                }
                            }
                            Err(err) => {
                                warn!("[macos-unifiedlogs] Failed to get message string data for firehose non-activity log entry: {:?}", err);
                            }
                        }

                        if firehose.firehose_non_activity.subsystem_value != 0 {
                            let results = CatalogChunk::get_subsystem(
                                &firehose.firehose_non_activity.subsystem_value,
                                &preamble.first_number_proc_id,
                                &preamble.second_number_proc_id,
                                &catalog_data.catalog,
                            );
                            match results {
                                Ok((_, subsystem)) => {
                                    log_data.subsystem = subsystem.subsystem;
                                    log_data.category = subsystem.category;
                                }
<<<<<<< HEAD
                                Err(err) => warn!(
                                    "[macos-unifiedlogs] Failed to get subsystem: {:?}",
                                    err
                                ),
=======
                                Err(err) => {
                                    warn!("[macos-unifiedlogs] Failed to get subsystem: {:?}", err)
                                }
>>>>>>> b1751828
                            }
                        }
                    }
                    0x7 => {
                        // No message data in loss entries
                        log_data.log_type = String::new();
                    }
                    0x2 => {
                        log_data.activity_id =
                            u64::from(firehose.firehose_activity.unknown_activity_id);
                        let message_data = FirehoseActivity::get_firehose_activity_strings(
                            &firehose.firehose_activity,
                            self.strings_data,
                            self.shared_strings,
                            u64::from(firehose.format_string_location),
                            &preamble.first_number_proc_id,
                            &preamble.second_number_proc_id,
                            &catalog_data.catalog,
                        );
                        match message_data {
                            Ok((_, results)) => {
                                log_data.library = results.library;
                                log_data.library_uuid = results.library_uuid;
                                log_data.process = results.process;
                                log_data.process_uuid = results.process_uuid;
<<<<<<< HEAD
                                log_data.raw_message = results.format_string.to_owned();
=======
                                results.format_string.clone_into(&mut log_data.raw_message);
>>>>>>> b1751828

                                let log_message = format_firehose_log_message(
                                    results.format_string,
                                    &firehose.message.item_info,
                                    &self.message_re,
                                );

                                if self.exclude_missing
                                    && log_message.contains("<Missing message data>")
                                {
                                    LogData::add_missing(
                                        catalog_data,
                                        preamble_index,
                                        firehose_index,
                                        &self.unified_log_data.header,
                                        &mut missing_unified_log_data_vec,
                                        preamble,
                                    );
                                    continue;
                                }
                                if !firehose.message.backtrace_strings.is_empty() {
                                    log_data.message = format!(
                                        "Backtrace:\n{:}\n{:}",
                                        firehose.message.backtrace_strings.join("\n"),
                                        log_message
                                    );
                                } else {
                                    log_data.message = log_message;
                                }
                            }
                            Err(err) => {
                                warn!("[macos-unifiedlogs] Failed to get message string data for firehose activity log entry: {:?}", err);
                            }
                        }
                    }
                    0x6 => {
                        log_data.activity_id =
                            u64::from(firehose.firehose_signpost.unknown_activity_id);
                        let message_data = FirehoseSignpost::get_firehose_signpost(
                            &firehose.firehose_signpost,
                            self.strings_data,
                            self.shared_strings,
                            u64::from(firehose.format_string_location),
                            &preamble.first_number_proc_id,
                            &preamble.second_number_proc_id,
                            &catalog_data.catalog,
                        );
                        match message_data {
                            Ok((_, results)) => {
                                log_data.library = results.library;
                                log_data.library_uuid = results.library_uuid;
                                log_data.process = results.process;
                                log_data.process_uuid = results.process_uuid;
<<<<<<< HEAD
                                log_data.raw_message = results.format_string.to_owned();
=======
                                results.format_string.clone_into(&mut log_data.raw_message);
>>>>>>> b1751828

                                let mut log_message =
                                    if firehose.firehose_non_activity.data_ref_value != 0 {
                                        let oversize_strings = Oversize::get_oversize_strings(
<<<<<<< HEAD
                                            u32::from(
                                                firehose.firehose_non_activity.data_ref_value,
                                            ),
=======
                                            firehose.firehose_non_activity.data_ref_value,
>>>>>>> b1751828
                                            preamble.first_number_proc_id,
                                            preamble.second_number_proc_id,
                                            &self.unified_log_data.oversize,
                                        );
                                        // Format and map the log strings with the message format string found UUIDText or shared string file
                                        format_firehose_log_message(
                                            results.format_string,
                                            &oversize_strings,
                                            &self.message_re,
                                        )
                                    } else {
                                        // Format and map the log strings with the message format string found UUIDText or shared string file
                                        format_firehose_log_message(
                                            results.format_string,
                                            &firehose.message.item_info,
                                            &self.message_re,
                                        )
                                    };
                                if self.exclude_missing
                                    && log_message.contains("<Missing message data>")
                                {
                                    LogData::add_missing(
                                        catalog_data,
                                        preamble_index,
                                        firehose_index,
                                        &self.unified_log_data.header,
                                        &mut missing_unified_log_data_vec,
                                        preamble,
                                    );
                                    continue;
                                }

                                log_message = format!(
                                    "Signpost ID: {:X} - Signpost Name: {:X}\n {}",
                                    firehose.firehose_signpost.signpost_id,
                                    firehose.firehose_signpost.signpost_name,
                                    log_message
                                );

                                if !firehose.message.backtrace_strings.is_empty() {
                                    log_data.message = format!(
                                        "Backtrace:\n{:}\n{:}",
                                        firehose.message.backtrace_strings.join("\n"),
                                        log_message
                                    );
                                } else {
                                    log_data.message = log_message;
                                }
                            }
                            Err(err) => {
                                warn!("[macos-unifiedlogs] Failed to get message string data for firehose signpost log entry: {:?}", err);
                            }
                        }
                        if firehose.firehose_signpost.subsystem != 0 {
                            let results = CatalogChunk::get_subsystem(
                                &firehose.firehose_signpost.subsystem,
                                &preamble.first_number_proc_id,
                                &preamble.second_number_proc_id,
                                &catalog_data.catalog,
                            );
                            match results {
                                Ok((_, subsystem)) => {
                                    log_data.subsystem = subsystem.subsystem;
                                    log_data.category = subsystem.category;
                                }
<<<<<<< HEAD
                                Err(err) => warn!(
                                    "[macos-unifiedlogs] Failed to get subsystem: {:?}",
                                    err
                                ),
=======
                                Err(err) => {
                                    warn!("[macos-unifiedlogs] Failed to get subsystem: {:?}", err)
                                }
>>>>>>> b1751828
                            }
                        }
                    }
                    0x3 => {
                        let message_data = FirehoseTrace::get_firehose_trace_strings(
                            self.strings_data,
                            u64::from(firehose.format_string_location),
                            &preamble.first_number_proc_id,
                            &preamble.second_number_proc_id,
                            &catalog_data.catalog,
                        );
                        match message_data {
                            Ok((_, results)) => {
                                log_data.library = results.library;
                                log_data.library_uuid = results.library_uuid;
                                log_data.process = results.process;
                                log_data.process_uuid = results.process_uuid;

                                let log_message = format_firehose_log_message(
                                    results.format_string,
                                    &firehose.message.item_info,
                                    &self.message_re,
                                );

                                if self.exclude_missing
                                    && log_message.contains("<Missing message data>")
                                {
                                    LogData::add_missing(
                                        catalog_data,
                                        preamble_index,
                                        firehose_index,
                                        &self.unified_log_data.header,
                                        &mut missing_unified_log_data_vec,
                                        preamble,
                                    );
                                    continue;
                                }
                                if !firehose.message.backtrace_strings.is_empty() {
                                    log_data.message = format!(
                                        "Backtrace:\n{:}\n{:}",
                                        firehose.message.backtrace_strings.join("\n"),
                                        log_message
                                    );
                                } else {
                                    log_data.message = log_message;
                                }
                            }
                            Err(err) => {
                                warn!("[macos-unifiedlogs] Failed to get message string data for firehose activity log entry: {:?}", err);
                            }
                        }
                    }
                    _ => error!(
                        "[macos-unifiedlogs] Parsed unknown log firehose data: {:?}",
                        firehose
                    ),
                }
                log_data_vec.push(log_data);
            }
        }

        for simpledump in &catalog_data.simpledump {
            let no_firehose_preamble = 1;
<<<<<<< HEAD
=======
            let timestamp = TimesyncBoot::get_timestamp(
                self.timesync_data,
                &self.unified_log_data.header[0].boot_uuid,
                simpledump.continous_time,
                no_firehose_preamble,
            );
>>>>>>> b1751828
            let log_data = LogData {
                subsystem: simpledump.subsystem.to_owned(),
                thread_id: simpledump.thread_id,
                pid: simpledump.first_proc_id,
                library: String::new(),
                activity_id: 0,
<<<<<<< HEAD
                time: TimesyncBoot::get_timestamp(
                    self.timesync_data,
                    &self.unified_log_data.header[0].boot_uuid,
                    simpledump.continous_time,
                    no_firehose_preamble,
                ),
=======
                time: timestamp,
                timestamp: unixepoch_to_iso(&(timestamp as i64)),
>>>>>>> b1751828
                category: String::new(),
                log_type: String::new(),
                process: String::new(),
                message: simpledump.message_string.to_owned(),
                event_type: String::from("Simpledump"),
                euid: 0,
                boot_uuid: self.unified_log_data.header[0].boot_uuid.to_owned(),
                timezone_name: self.unified_log_data.header[0]
                    .timezone_path
                    .split('/')
                    .last()
                    .unwrap_or("Unknown Timezone Name")
                    .to_string(),
                library_uuid: simpledump.sender_uuid.to_owned(),
                process_uuid: simpledump.dsc_uuid.to_owned(),
                raw_message: String::new(),
                message_entries: Vec::new(),
            };
            log_data_vec.push(log_data);
        }

        for statedump in &catalog_data.statedump {
            let no_firehose_preamble = 1;

            let data_string = match statedump.unknown_data_type {
                0x1 => Statedump::parse_statedump_plist(&statedump.statedump_data),
                0x2 => String::from("Statedump Protocol Buffer"),
                0x3 => Statedump::parse_statedump_object(
                    &statedump.statedump_data,
                    &statedump.title_name,
                ),
                _ => {
                    warn!(
                        "Unknown statedump data type: {}",
                        statedump.unknown_data_type
                    );
                    let results = extract_string(&statedump.statedump_data);
                    match results {
                        Ok((_, string_data)) => string_data,
                        Err(err) => {
                            error!(
<<<<<<< HEAD
                            "[macos-unifiedlogs] Failed to extract string from statedump: {:?}",
                            err
                        );
=======
                                "[macos-unifiedlogs] Failed to extract string from statedump: {:?}",
                                err
                            );
>>>>>>> b1751828
                            String::from("Failed to extract string from statedump")
                        }
                    }
                }
            };
<<<<<<< HEAD

=======
            let timestamp = TimesyncBoot::get_timestamp(
                self.timesync_data,
                &self.unified_log_data.header[0].boot_uuid,
                statedump.continuous_time,
                no_firehose_preamble,
            );
>>>>>>> b1751828
            let log_data = LogData {
                subsystem: String::new(),
                thread_id: 0,
                pid: statedump.first_proc_id,
                library: String::new(),
                activity_id: statedump.activity_id,
<<<<<<< HEAD
                time: TimesyncBoot::get_timestamp(
                    self.timesync_data,
                    &self.unified_log_data.header[0].boot_uuid,
                    statedump.continuous_time,
                    no_firehose_preamble,
                ),
=======
                time: timestamp,
                timestamp: unixepoch_to_iso(&(timestamp as i64)),
>>>>>>> b1751828
                category: String::new(),
                event_type: String::from("Statedump"),
                process: String::new(),
                message: format!(
                    "title: {:?}\nObject Type: {:?}\n Object Type: {:?}\n{:?}",
                    statedump.title_name,
                    statedump.decoder_library,
                    statedump.decoder_type,
                    data_string
                ),
                log_type: String::new(),
                euid: 0,
                boot_uuid: self.unified_log_data.header[0].boot_uuid.to_owned(),
                timezone_name: self.unified_log_data.header[0]
                    .timezone_path
                    .split('/')
                    .last()
                    .unwrap_or("Unknown Timezone Name")
                    .to_string(),
                library_uuid: String::new(),
                process_uuid: String::new(),
                raw_message: String::new(),
                message_entries: Vec::new(),
            };
            log_data_vec.push(log_data);
        }
<<<<<<< HEAD
        
=======

>>>>>>> b1751828
        self.catalog_data_iterator_index += 1;
        Some((log_data_vec, missing_unified_log_data_vec))
    }
}

#[derive(Debug, Serialize)]
pub struct LogData {
    pub subsystem: String,
    pub thread_id: u64,
    pub pid: u64,
    pub euid: u32,
    pub library: String,
    pub library_uuid: String,
    pub activity_id: u64,
    pub time: f64,
    pub category: String,
    pub event_type: String,
    pub log_type: String,
    pub process: String,
    pub process_uuid: String,
    pub message: String,
    pub raw_message: String,
    pub boot_uuid: String,
    pub timezone_name: String,
    pub message_entries: Vec<FirehoseItemInfo>,
    pub timestamp: String,
}

impl LogData {
    /// Parse the Unified log data read from a tracev3 file
    pub fn parse_unified_log(data: &[u8]) -> nom::IResult<&[u8], UnifiedLogData> {
        let mut unified_log_data_true = UnifiedLogData {
            header: Vec::new(),
            catalog_data: Vec::new(),
            oversize: Vec::new(),
        };

        let mut catalog_data = UnifiedLogCatalogData {
            catalog: CatalogChunk {
                chunk_tag: 0,
                chunk_sub_tag: 0,
                chunk_data_size: 0,
                catalog_subsystem_strings_offset: 0,
                catalog_process_info_entries_offset: 0,
                number_process_information_entries: 0,
                catalog_offset_sub_chunks: 0,
                number_sub_chunks: 0,
                unknown: Vec::new(),
                earliest_firehose_timestamp: 0,
                catalog_uuids: Vec::new(),
                catalog_subsystem_strings: Vec::new(),
                catalog_process_info_entries: Vec::new(),
                catalog_subchunks: Vec::new(),
            },
            firehose: Vec::new(),
            simpledump: Vec::new(),
            statedump: Vec::new(),
            oversize: Vec::new(),
        };

        let mut input = data;
        let chunk_preamble_size = 16; // Include preamble size in total chunk size

        let header_chunk = 0x1000;
        let catalog_chunk = 0x600b;
        let chunkset_chunk = 0x600d;
        // Loop through traceV3 file until all file contents are read
        while !input.is_empty() {
            let (_, preamble) = LogPreamble::detect_preamble(input)?;
            let chunk_size = preamble.chunk_data_size;

            // Grab all data associated with Unified Log entry (chunk)
            let (data, chunk_data) = take(chunk_size + chunk_preamble_size)(input)?;

            if preamble.chunk_tag == header_chunk {
                LogData::get_header_data(chunk_data, &mut unified_log_data_true);
            } else if preamble.chunk_tag == catalog_chunk {
                if catalog_data.catalog.chunk_tag != 0 {
                    unified_log_data_true.catalog_data.push(catalog_data);
                }
                catalog_data = UnifiedLogCatalogData {
                    catalog: CatalogChunk {
                        chunk_tag: 0,
                        chunk_sub_tag: 0,
                        chunk_data_size: 0,
                        catalog_subsystem_strings_offset: 0,
                        catalog_process_info_entries_offset: 0,
                        number_process_information_entries: 0,
                        catalog_offset_sub_chunks: 0,
                        number_sub_chunks: 0,
                        unknown: Vec::new(),
                        earliest_firehose_timestamp: 0,
                        catalog_uuids: Vec::new(),
                        catalog_subsystem_strings: Vec::new(),
                        catalog_process_info_entries: Vec::new(),
                        catalog_subchunks: Vec::new(),
                    },
                    firehose: Vec::new(),
                    simpledump: Vec::new(),
                    statedump: Vec::new(),
                    oversize: Vec::new(),
                };

                LogData::get_catalog_data(chunk_data, &mut catalog_data);
            } else if preamble.chunk_tag == chunkset_chunk {
                LogData::get_chunkset_data(
                    chunk_data,
                    &mut catalog_data,
                    &mut unified_log_data_true,
                );
            } else {
                error!(
                    "[macos-unifiedlogs] Unknown chunk type: {:?}",
                    preamble.chunk_tag
                );
            }

            let padding_size = padding_size(preamble.chunk_data_size);
            if data.len() < padding_size as usize {
                break;
            }
            let (data, _) = take(padding_size)(data)?;
            if data.is_empty() {
                break;
            }
            input = data;
            if input.len() < chunk_preamble_size as usize {
                warn!(
                    "Not enough data for preamble header, needed 16 bytes. Got: {:?}",
                    input.len()
                );
                break;
            }
        }
        // Make sure to get the last catalog
        if catalog_data.catalog.chunk_tag != 0 {
            unified_log_data_true.catalog_data.push(catalog_data);
        }
        Ok((input, unified_log_data_true))
    }

<<<<<<< HEAD
=======
    /// Parse the Unified log data and return an iterator
>>>>>>> b1751828
    pub fn iter_log<'a>(
        unified_log_data: &'a UnifiedLogData,
        strings_data: &'a [UUIDText],
        shared_strings: &'a [SharedCacheStrings],
        timesync_data: &'a [TimesyncBoot],
<<<<<<< HEAD
        exclude_missing: bool,        
    ) -> Result<impl Iterator<Item = (Vec<LogData>, UnifiedLogData)> + 'a, regex::Error> {
        LogIterator::new(unified_log_data, strings_data, shared_strings, timesync_data, exclude_missing)
=======
        exclude_missing: bool,
    ) -> Result<impl Iterator<Item = (Vec<LogData>, UnifiedLogData)> + 'a, regex::Error> {
        LogIterator::new(
            unified_log_data,
            strings_data,
            shared_strings,
            timesync_data,
            exclude_missing,
        )
>>>>>>> b1751828
    }

    /// Reconstruct Unified Log entries using the binary strings data, cached strings data, timesync data, and unified log. Provide bool to ignore log entries that are not able to be recontructed (additional tracev3 files needed)
    /// Return a reconstructed log entries and any leftover Unified Log entries that could not be reconstructed (data may be stored in other tracev3 files)
    pub fn build_log(
        unified_log_data: &UnifiedLogData,
        strings_data: &[UUIDText],
        shared_strings: &[SharedCacheStrings],
        timesync_data: &[TimesyncBoot],
        exclude_missing: bool,
    ) -> (Vec<LogData>, UnifiedLogData) {
        let mut log_data_vec: Vec<LogData> = Vec::new();
        // Need to keep track of any log entries that fail to find Oversize strings (sometimes the strings may be in other log files that have not been parsed yet)
        let mut missing_unified_log_data_vec = UnifiedLogData {
            header: Vec::new(),
            catalog_data: Vec::new(),
            oversize: Vec::new(),
        };

<<<<<<< HEAD
        let Ok(log_iterator) = LogIterator::new(unified_log_data, strings_data, shared_strings, timesync_data, exclude_missing) else {
            return (log_data_vec, missing_unified_log_data_vec)
        };
        for (mut log_data, mut missing_unified_log) in log_iterator {
            log_data_vec.append(&mut log_data);
            missing_unified_log_data_vec.header.append(&mut missing_unified_log.header);
            missing_unified_log_data_vec.catalog_data.append(&mut missing_unified_log.catalog_data);
            missing_unified_log_data_vec.oversize.append(&mut missing_unified_log.oversize);
=======
        let Ok(log_iterator) = LogIterator::new(
            unified_log_data,
            strings_data,
            shared_strings,
            timesync_data,
            exclude_missing,
        ) else {
            return (log_data_vec, missing_unified_log_data_vec);
        };
        for (mut log_data, mut missing_unified_log) in log_iterator {
            log_data_vec.append(&mut log_data);
            missing_unified_log_data_vec
                .header
                .append(&mut missing_unified_log.header);
            missing_unified_log_data_vec
                .catalog_data
                .append(&mut missing_unified_log.catalog_data);
            missing_unified_log_data_vec
                .oversize
                .append(&mut missing_unified_log.oversize);
>>>>>>> b1751828
        }

        (log_data_vec, missing_unified_log_data_vec)
    }

    /// Return log type based on parsed log data
    fn get_log_type(log_type: &u8, activity_type: &u8) -> String {
        match log_type {
            0x1 => {
                let activity = 2;
                if activity_type == &activity {
                    String::from("Create")
                } else {
                    String::from("Info")
                }
            }
            0x2 => String::from("Debug"),
            0x3 => String::from("Useraction"),
            0x10 => String::from("Error"),
            0x11 => String::from("Fault"),
            0x80 => String::from("Process Signpost Event"),
            0x81 => String::from("Process Signpost Start"),
            0x82 => String::from("Process Signpost End"),
            0xc0 => String::from("System Signpost Event"), // Not seen but may exist?
            0xc1 => String::from("System Signpost Start"),
            0xc2 => String::from("System Signpost End"),
            0x40 => String::from("Thread Signpost Event"), // Not seen but may exist?
            0x41 => String::from("Thread Signpost Start"),
            0x42 => String::from("Thread Signpost End"),
            _ => String::from("Default"),
        }
    }

    /// Return the log event type based on parsed log data
    fn get_event_type(event_type: &u8) -> String {
        match event_type {
            0x4 => String::from("Log"),
            0x2 => String::from("Activity"),
            0x3 => String::from("Trace"),
            0x6 => String::from("Signpost"),
            0x7 => String::from("Loss"),
            _ => String::from("Unknown"),
        }
    }

    /// Get the header of the Unified Log data (tracev3 file)
    fn get_header_data(data: &[u8], unified_log_data: &mut UnifiedLogData) {
        let header_results = HeaderChunk::parse_header(data);
        match header_results {
            Ok((_, header_data)) => unified_log_data.header.push(header_data),
            Err(err) => error!("[macos-unifiedlogs] Failed to parse header data: {:?}", err),
        }
    }

    /// Get the Catalog of the Unified Log data (tracev3 file)
    fn get_catalog_data(data: &[u8], unified_log_data: &mut UnifiedLogCatalogData) {
        let catalog_results = CatalogChunk::parse_catalog(data);
        match catalog_results {
            Ok((_, catalog_data)) => unified_log_data.catalog = catalog_data,
            Err(err) => error!(
                "[macos-unifiedlogs] Failed to parse catalog data: {:?}",
                err
            ),
        }
    }

    /// Get the Chunkset of the Unified Log data (tracev3)
    fn get_chunkset_data(
        data: &[u8],
        catalog_data: &mut UnifiedLogCatalogData,
        unified_log_data: &mut UnifiedLogData,
    ) {
        // Parse and decompress the chunkset entries
        let chunkset_data_results = ChunksetChunk::parse_chunkset(data);
        match chunkset_data_results {
            Ok((_, chunkset_data)) => {
                // Parse the decompressed data which contains the log data
                let _result = ChunksetChunk::parse_chunkset_data(
                    &chunkset_data.decompressed_data,
                    catalog_data,
                );
                unified_log_data.oversize.append(&mut catalog_data.oversize);
            }
            Err(err) => error!(
                "[macos-unifiedlogs] Failed to parse chunkset data: {:?}",
                err
            ),
        }
    }

    /// Track log entries that are missing data that could in another tracev3 file
    fn track_missing(
        first_proc_id: u64,
        second_proc_id: u32,
        time: u64,
        firehose: Firehose,
    ) -> FirehosePreamble {
        FirehosePreamble {
            chunk_tag: 0,
            chunk_sub_tag: 0,
            chunk_data_size: 0,
            first_number_proc_id: first_proc_id,
            second_number_proc_id: second_proc_id,
            collapsed: 0,
            unknown: Vec::new(),
            public_data_size: 0,
            private_data_virtual_offset: 0,
            unkonwn2: 0,
            unknown3: 0,
            base_continous_time: time,
            public_data: vec![firehose],
            ttl: 0,
        }
    }

    /// Add all missing log entries to log data tracker. Log data may be in another file. Mainly related to logs with that have Oversize data
    fn add_missing(
        catalog_data: &UnifiedLogCatalogData,
        preamble_index: usize,
        firehose_index: usize,
        header: &[HeaderChunk],
        missing_unified_log_data_vec: &mut UnifiedLogData,
        preamble: &FirehosePreamble,
    ) {
        let missing_firehose = LogData::track_missing(
            catalog_data.firehose[preamble_index].first_number_proc_id,
            catalog_data.firehose[preamble_index].second_number_proc_id,
            catalog_data.firehose[preamble_index].base_continous_time,
            preamble.public_data[firehose_index].to_owned(),
        );
        let mut missing_unified_log_data = UnifiedLogCatalogData {
            catalog: catalog_data.catalog.to_owned(),
            firehose: Vec::new(),
            simpledump: Vec::new(),
            statedump: Vec::new(),
            oversize: Vec::new(),
        };

        missing_unified_log_data.firehose.push(missing_firehose);
        header.clone_into(&mut missing_unified_log_data_vec.header);

        missing_unified_log_data_vec
            .catalog_data
            .push(missing_unified_log_data);
    }
}

#[cfg(test)]
mod tests {
    use super::{LogData, UnifiedLogData};
    use crate::{
        catalog::CatalogChunk,
        chunks::firehose::{
            activity::FirehoseActivity,
            firehose_log::{Firehose, FirehoseItemData},
            flags::FirehoseFormatters,
            loss::FirehoseLoss,
            nonactivity::FirehoseNonActivity,
            signpost::FirehoseSignpost,
            trace::FirehoseTrace,
        },
        parser::{collect_shared_strings, collect_strings, collect_timesync, iter_log, parse_log},
        unified_log::UnifiedLogCatalogData,
    };
    use std::{fs, path::PathBuf};

    #[test]
    fn test_parse_unified_log() {
        let mut test_path = PathBuf::from(env!("CARGO_MANIFEST_DIR"));
        test_path.push(
            "tests/test_data/system_logs_big_sur.logarchive/Persist/0000000000000002.tracev3",
        );

        let buffer = fs::read(test_path).unwrap();

        let (_, results) = LogData::parse_unified_log(&buffer).unwrap();
        assert_eq!(results.catalog_data.len(), 56);
        assert_eq!(results.header.len(), 1);
        assert_eq!(results.oversize.len(), 12);
    }

    #[test]
    fn test_iter_log() {
        let mut test_path = PathBuf::from(env!("CARGO_MANIFEST_DIR"));
        test_path.push(
            "tests/test_data/system_logs_big_sur.logarchive/Persist/0000000000000002.tracev3",
        );

        let buffer = fs::read(test_path).unwrap();

        let (_, results) = LogData::parse_unified_log(&buffer).unwrap();
        let iter = iter_log(&results, &[], &[], &[], false).unwrap();
        for (entry, remaining) in iter {
            assert!(entry.len() > 1000);
            assert!(remaining.catalog_data.is_empty());
            assert!(remaining.header.is_empty());
            assert!(remaining.oversize.is_empty());
        }
    }

    #[test]
    fn test_bad_log_header() {
        let mut test_path = PathBuf::from(env!("CARGO_MANIFEST_DIR"));
        test_path.push("tests/test_data/Bad Data/TraceV3/Bad_header_0000000000000005.tracev3");

        let buffer = fs::read(test_path).unwrap();
        let (_, results) = LogData::parse_unified_log(&buffer).unwrap();
        assert_eq!(results.catalog_data.len(), 36);
        assert_eq!(results.header.len(), 0);
        assert_eq!(results.oversize.len(), 28);
    }

    #[test]
    #[should_panic(expected = "Eof")]
    fn test_bad_log_content() {
        let mut test_path = PathBuf::from(env!("CARGO_MANIFEST_DIR"));
        test_path.push("tests/test_data/Bad Data/TraceV3/Bad_content_0000000000000005.tracev3");

        let buffer = fs::read(test_path).unwrap();
        let (_, _) = LogData::parse_unified_log(&buffer).unwrap();
    }

    #[test]
    #[should_panic(expected = "Eof")]
    fn test_bad_log_file() {
        let mut test_path = PathBuf::from(env!("CARGO_MANIFEST_DIR"));
        test_path.push("tests/test_data/Bad Data/TraceV3/00.tracev3");

        let buffer = fs::read(test_path).unwrap();
        let (_, _) = LogData::parse_unified_log(&buffer).unwrap();
    }

    #[test]
    fn test_build_log() {
        let mut test_path = PathBuf::from(env!("CARGO_MANIFEST_DIR"));
        test_path.push("tests/test_data/system_logs_big_sur.logarchive");
        let string_results = collect_strings(&test_path.display().to_string()).unwrap();

        test_path.push("dsc");
        let shared_strings_results =
            collect_shared_strings(&test_path.display().to_string()).unwrap();
        test_path.pop();

        test_path.push("timesync");
        let timesync_data = collect_timesync(&test_path.display().to_string()).unwrap();
        test_path.pop();

        test_path.push("Persist/0000000000000002.tracev3");

        let log_data = parse_log(&test_path.display().to_string()).unwrap();

        let exclude_missing = false;
        let (results, _) = LogData::build_log(
            &log_data,
            &string_results,
            &shared_strings_results,
            &timesync_data,
            exclude_missing,
        );
        assert_eq!(results.len(), 207366);
        assert_eq!(results[0].process, "/usr/libexec/lightsoutmanagementd");
        assert_eq!(results[0].subsystem, "com.apple.lom");
        assert_eq!(results[0].time, 1642302326434850732.0);
        assert_eq!(results[0].activity_id, 0);
        assert_eq!(results[0].library, "/usr/libexec/lightsoutmanagementd");
        assert_eq!(results[0].library_uuid, "6C3ADF991F033C1C96C4ADFAA12D8CED");
        assert_eq!(results[0].process_uuid, "6C3ADF991F033C1C96C4ADFAA12D8CED");
        assert_eq!(results[0].message, "LOMD Start");
        assert_eq!(results[0].pid, 45);
        assert_eq!(results[0].thread_id, 588);
        assert_eq!(results[0].category, "device");
        assert_eq!(results[0].log_type, "Default");
        assert_eq!(results[0].event_type, "Log");
        assert_eq!(results[0].euid, 0);
        assert_eq!(results[0].boot_uuid, "80D194AF56A34C54867449D2130D41BB");
        assert_eq!(results[0].timezone_name, "Pacific");
        assert_eq!(results[0].raw_message, "LOMD Start");
        assert_eq!(results[0].timestamp, "2022-01-16T03:05:26.434850816Z")
    }

    #[test]
    fn test_get_log_type() {
        let mut log_type = 0x2;
        let activity_type = 0x2;

        let mut log_string = LogData::get_log_type(&log_type, &activity_type);
        assert_eq!(log_string, "Debug");
        log_type = 0x1;
        log_string = LogData::get_log_type(&log_type, &activity_type);
        assert_eq!(log_string, "Create");
    }

    #[test]
    fn test_get_event_type() {
        let event_type = 0x2;
        let event_string = LogData::get_event_type(&event_type);
        assert_eq!(event_string, "Activity");
    }

    #[test]
    fn test_get_header_data() {
        let test_chunk_header = [
            0, 16, 0, 0, 17, 0, 0, 0, 208, 0, 0, 0, 0, 0, 0, 0, 1, 0, 0, 0, 1, 0, 0, 0, 15, 105,
            217, 162, 204, 126, 0, 0, 48, 215, 18, 98, 0, 0, 0, 0, 203, 138, 9, 0, 44, 1, 0, 0, 0,
            0, 0, 0, 1, 0, 0, 0, 0, 97, 0, 0, 8, 0, 0, 0, 6, 112, 124, 198, 169, 153, 1, 0, 1, 97,
            0, 0, 56, 0, 0, 0, 7, 0, 0, 0, 8, 0, 0, 0, 50, 49, 65, 53, 53, 57, 0, 0, 0, 0, 0, 0, 0,
            0, 0, 0, 77, 97, 99, 66, 111, 111, 107, 80, 114, 111, 49, 54, 44, 49, 0, 0, 0, 0, 0, 0,
            0, 0, 0, 0, 0, 0, 0, 0, 0, 0, 0, 0, 2, 97, 0, 0, 24, 0, 0, 0, 195, 32, 184, 206, 151,
            250, 77, 165, 159, 49, 125, 57, 46, 56, 156, 234, 85, 0, 0, 0, 0, 0, 0, 0, 3, 97, 0, 0,
            48, 0, 0, 0, 47, 118, 97, 114, 47, 100, 98, 47, 116, 105, 109, 101, 122, 111, 110, 101,
            47, 122, 111, 110, 101, 105, 110, 102, 111, 47, 65, 109, 101, 114, 105, 99, 97, 47, 78,
            101, 119, 95, 89, 111, 114, 107, 0, 0, 0, 0, 0, 0,
        ];
        let mut data = UnifiedLogData {
            header: Vec::new(),
            catalog_data: Vec::new(),
            oversize: Vec::new(),
        };

        LogData::get_header_data(&test_chunk_header, &mut data);
        assert_eq!(data.header.len(), 1);
    }

    #[test]
    fn test_get_catalog_data() {
        let test_chunk_catalog = [
            11, 96, 0, 0, 17, 0, 0, 0, 208, 1, 0, 0, 0, 0, 0, 0, 32, 0, 96, 0, 1, 0, 160, 0, 7, 0,
            0, 0, 0, 0, 0, 0, 20, 165, 44, 35, 253, 233, 2, 0, 43, 239, 210, 12, 24, 236, 56, 56,
            129, 79, 43, 78, 90, 243, 188, 236, 61, 5, 132, 95, 63, 101, 53, 143, 158, 191, 34, 54,
            231, 114, 172, 1, 99, 111, 109, 46, 97, 112, 112, 108, 101, 46, 83, 107, 121, 76, 105,
            103, 104, 116, 0, 112, 101, 114, 102, 111, 114, 109, 97, 110, 99, 101, 95, 105, 110,
            115, 116, 114, 117, 109, 101, 110, 116, 97, 116, 105, 111, 110, 0, 116, 114, 97, 99,
            105, 110, 103, 46, 115, 116, 97, 108, 108, 115, 0, 0, 0, 0, 0, 0, 0, 0, 0, 1, 0, 158,
            0, 0, 0, 0, 0, 0, 0, 55, 1, 0, 0, 158, 0, 0, 0, 88, 0, 0, 0, 0, 0, 0, 0, 0, 0, 0, 0, 0,
            0, 0, 0, 2, 0, 0, 0, 0, 0, 0, 0, 87, 0, 0, 0, 19, 0, 78, 0, 0, 0, 47, 0, 0, 0, 0, 0,
            246, 113, 118, 43, 250, 233, 2, 0, 62, 195, 90, 26, 9, 234, 2, 0, 120, 255, 0, 0, 0, 1,
            0, 0, 1, 0, 0, 0, 0, 0, 3, 0, 0, 0, 0, 0, 19, 0, 47, 0, 48, 89, 60, 28, 9, 234, 2, 0,
            99, 50, 207, 40, 18, 234, 2, 0, 112, 240, 0, 0, 0, 1, 0, 0, 1, 0, 0, 0, 0, 0, 3, 0, 0,
            0, 0, 0, 19, 0, 47, 0, 153, 6, 208, 41, 18, 234, 2, 0, 0, 214, 108, 78, 32, 234, 2, 0,
            0, 0, 1, 0, 0, 1, 0, 0, 1, 0, 0, 0, 0, 0, 3, 0, 0, 0, 0, 0, 19, 0, 47, 0, 128, 0, 87,
            79, 32, 234, 2, 0, 137, 5, 2, 205, 41, 234, 2, 0, 88, 255, 0, 0, 0, 1, 0, 0, 1, 0, 0,
            0, 0, 0, 3, 0, 0, 0, 0, 0, 19, 0, 47, 0, 185, 11, 2, 205, 41, 234, 2, 0, 172, 57, 107,
            20, 56, 234, 2, 0, 152, 255, 0, 0, 0, 1, 0, 0, 1, 0, 0, 0, 0, 0, 3, 0, 0, 0, 0, 0, 19,
            0, 47, 0, 53, 172, 105, 21, 56, 234, 2, 0, 170, 167, 194, 43, 68, 234, 2, 0, 144, 255,
            0, 0, 0, 1, 0, 0, 1, 0, 0, 0, 0, 0, 3, 0, 0, 0, 0, 0, 19, 0, 47, 0, 220, 202, 171, 57,
            68, 234, 2, 0, 119, 171, 170, 119, 76, 234, 2, 0, 240, 254, 0, 0, 0, 1, 0, 0, 1, 0, 0,
            0, 0, 0, 3, 0, 0, 0, 0, 0, 19, 0, 47, 0,
        ];
        let mut data = UnifiedLogCatalogData {
            catalog: CatalogChunk {
                chunk_tag: 0,
                chunk_sub_tag: 0,
                chunk_data_size: 0,
                catalog_subsystem_strings_offset: 0,
                catalog_process_info_entries_offset: 0,
                number_process_information_entries: 0,
                catalog_offset_sub_chunks: 0,
                number_sub_chunks: 0,
                unknown: Vec::new(),
                earliest_firehose_timestamp: 0,
                catalog_uuids: Vec::new(),
                catalog_subsystem_strings: Vec::new(),
                catalog_process_info_entries: Vec::new(),
                catalog_subchunks: Vec::new(),
            },
            firehose: Vec::new(),
            simpledump: Vec::new(),
            statedump: Vec::new(),
            oversize: Vec::new(),
        };

        LogData::get_catalog_data(&test_chunk_catalog, &mut data);
        assert_eq!(data.catalog.chunk_tag, 0x600b);
        assert_eq!(data.catalog.chunk_sub_tag, 17);
        assert_eq!(data.catalog.chunk_data_size, 464);
        assert_eq!(data.catalog.catalog_subsystem_strings_offset, 32);
        assert_eq!(data.catalog.catalog_process_info_entries_offset, 96);
        assert_eq!(data.catalog.number_process_information_entries, 1);
        assert_eq!(data.catalog.catalog_offset_sub_chunks, 160);
        assert_eq!(data.catalog.number_sub_chunks, 7);
        assert_eq!(data.catalog.unknown, [0, 0, 0, 0, 0, 0]);
        assert_eq!(data.catalog.earliest_firehose_timestamp, 820223379547412);
        assert_eq!(
            data.catalog.catalog_uuids,
            [
                "2BEFD20C18EC3838814F2B4E5AF3BCEC",
                "3D05845F3F65358F9EBF2236E772AC01"
            ]
        );
        assert_eq!(
            data.catalog.catalog_subsystem_strings,
            [
                99, 111, 109, 46, 97, 112, 112, 108, 101, 46, 83, 107, 121, 76, 105, 103, 104, 116,
                0, 112, 101, 114, 102, 111, 114, 109, 97, 110, 99, 101, 95, 105, 110, 115, 116,
                114, 117, 109, 101, 110, 116, 97, 116, 105, 111, 110, 0, 116, 114, 97, 99, 105,
                110, 103, 46, 115, 116, 97, 108, 108, 115, 0, 0, 0
            ]
        );
        assert_eq!(data.catalog.catalog_process_info_entries.len(), 1);
        assert_eq!(
            data.catalog.catalog_process_info_entries[0].main_uuid,
            "2BEFD20C18EC3838814F2B4E5AF3BCEC"
        );
        assert_eq!(
            data.catalog.catalog_process_info_entries[0].dsc_uuid,
            "3D05845F3F65358F9EBF2236E772AC01"
        );

        assert_eq!(data.catalog.catalog_subchunks.len(), 7)
    }

    #[test]
    fn test_get_chunkset_data() {
        let mut test_path = PathBuf::from(env!("CARGO_MANIFEST_DIR"));
        test_path.push("tests/test_data/Chunkset Tests/high_sierra_compressed_chunkset.raw");

        let buffer = fs::read(test_path).unwrap();

        let mut unified_log = UnifiedLogCatalogData {
            catalog: CatalogChunk {
                chunk_tag: 0,
                chunk_sub_tag: 0,
                chunk_data_size: 0,
                catalog_subsystem_strings_offset: 0,
                catalog_process_info_entries_offset: 0,
                number_process_information_entries: 0,
                catalog_offset_sub_chunks: 0,
                number_sub_chunks: 0,
                unknown: Vec::new(),
                earliest_firehose_timestamp: 0,
                catalog_uuids: Vec::new(),
                catalog_subsystem_strings: Vec::new(),
                catalog_process_info_entries: Vec::new(),
                catalog_subchunks: Vec::new(),
            },
            firehose: Vec::new(),
            simpledump: Vec::new(),
            statedump: Vec::new(),
            oversize: Vec::new(),
        };

        let mut log_data = UnifiedLogData {
            header: Vec::new(),
            catalog_data: Vec::new(),
            oversize: Vec::new(),
        };

        LogData::get_chunkset_data(&buffer, &mut unified_log, &mut log_data);
        assert_eq!(unified_log.catalog.chunk_tag, 0);
        assert_eq!(unified_log.firehose.len(), 21);
        assert_eq!(unified_log.statedump.len(), 0);
        assert_eq!(unified_log.simpledump.len(), 0);
        assert_eq!(unified_log.oversize.len(), 0);

        assert_eq!(
            unified_log.firehose[0].public_data[0].message.item_info[0].message_strings,
            "483.700"
        );
        assert_eq!(unified_log.firehose[0].base_continous_time, 0);
        assert_eq!(unified_log.firehose[0].first_number_proc_id, 70);
        assert_eq!(unified_log.firehose[0].second_number_proc_id, 71);
        assert_eq!(unified_log.firehose[0].public_data_size, 4040);
        assert_eq!(unified_log.firehose[0].private_data_virtual_offset, 4096);
    }

    #[test]
    fn test_track_missing() {
        let first_proc_id = 1;
        let second_proc_id = 2;
        let time = 11;
        let test_firehose = Firehose {
            unknown_log_activity_type: 0,
            unknown_log_type: 0,
            flags: 0,
            format_string_location: 0,
            thread_id: 0,
            continous_time_delta: 0,
            continous_time_delta_upper: 0,
            data_size: 0,
            firehose_activity: FirehoseActivity {
                unknown_activity_id: 0,
                unknown_sentinal: 0,
                pid: 0,
                unknown_activity_id_2: 0,
                unknown_sentinal_2: 0,
                unknown_activity_id_3: 0,
                unknown_sentinal_3: 0,
                unknown_message_string_ref: 0,
                unknown_pc_id: 0,
                firehose_formatters: FirehoseFormatters {
                    main_exe: false,
                    shared_cache: false,
                    has_large_offset: 0,
                    large_shared_cache: 0,
                    absolute: false,
                    uuid_relative: String::new(),
                    main_plugin: false,
                    pc_style: false,
                    main_exe_alt_index: 0,
                },
            },
            firehose_non_activity: FirehoseNonActivity {
                unknown_activity_id: 0,
                unknown_sentinal: 0,
                private_strings_offset: 0,
                private_strings_size: 0,
                unknown_message_string_ref: 0,
                subsystem_value: 0,
                ttl_value: 0,
                data_ref_value: 0,
                unknown_pc_id: 0,
                firehose_formatters: FirehoseFormatters {
                    main_exe: false,
                    shared_cache: false,
                    has_large_offset: 0,
                    large_shared_cache: 0,
                    absolute: false,
                    uuid_relative: String::new(),
                    main_plugin: false,
                    pc_style: false,
                    main_exe_alt_index: 0,
                },
            },
            firehose_loss: FirehoseLoss {
                start_time: 0,
                end_time: 0,
                count: 0,
            },
            firehose_trace: FirehoseTrace {
                unknown_pc_id: 0,
                message_data: FirehoseItemData {
                    item_info: Vec::new(),
                    backtrace_strings: Vec::new(),
                },
            },
            firehose_signpost: FirehoseSignpost {
                unknown_pc_id: 0,
                unknown_activity_id: 0,
                unknown_sentinel: 0,
                subsystem: 0,
                signpost_id: 0,
                signpost_name: 0,
                private_strings_offset: 0,
                private_strings_size: 0,
                ttl_value: 0,
                firehose_formatters: FirehoseFormatters {
                    main_exe: false,
                    shared_cache: false,
                    has_large_offset: 0,
                    large_shared_cache: 0,
                    absolute: false,
                    uuid_relative: String::new(),
                    main_plugin: false,
                    pc_style: false,
                    main_exe_alt_index: 0,
                },
                data_ref_value: 0,
            },
            unknown_item: 0,
            number_items: 0,
            message: FirehoseItemData {
                item_info: Vec::new(),
                backtrace_strings: Vec::new(),
            },
        };

        let missing_firehose =
            LogData::track_missing(first_proc_id, second_proc_id, time, test_firehose);
        assert_eq!(missing_firehose.first_number_proc_id, first_proc_id);
        assert_eq!(missing_firehose.second_number_proc_id, second_proc_id);
        assert_eq!(missing_firehose.base_continous_time, time);
    }

    #[test]
    fn test_add_missing() {
        let mut missing_unified_log_data_vec = UnifiedLogData {
            header: Vec::new(),
            catalog_data: Vec::new(),
            oversize: Vec::new(),
        };
        let mut test_path = PathBuf::from(env!("CARGO_MANIFEST_DIR"));
        test_path.push(
            "tests/test_data/system_logs_big_sur.logarchive/Persist/0000000000000002.tracev3",
        );

        let log_data = parse_log(&test_path.display().to_string()).unwrap();

        LogData::add_missing(
            &log_data.catalog_data[0],
            0,
            0,
            &log_data.header,
            &mut missing_unified_log_data_vec,
            &log_data.catalog_data[0].firehose[0],
        );
        assert_eq!(missing_unified_log_data_vec.header.len(), 1);
        assert_eq!(
            missing_unified_log_data_vec.header[0].boot_uuid,
            "80D194AF56A34C54867449D2130D41BB"
        );
        assert_eq!(missing_unified_log_data_vec.header[0].logd_pid, 42);
        assert_eq!(missing_unified_log_data_vec.catalog_data.len(), 1);
        assert_eq!(
            missing_unified_log_data_vec.catalog_data[0]
                .catalog
                .catalog_subsystem_strings_offset,
            848
        );
        assert_eq!(
            missing_unified_log_data_vec.catalog_data[0].firehose.len(),
            1
        );
        assert_eq!(
            missing_unified_log_data_vec.catalog_data[0].firehose[0].first_number_proc_id,
            45
        );
        assert_eq!(
            missing_unified_log_data_vec.catalog_data[0].firehose[0].second_number_proc_id,
            188
        );
    }
}<|MERGE_RESOLUTION|>--- conflicted
+++ resolved
@@ -54,7 +54,6 @@
     timesync_data: &'a [TimesyncBoot],
     exclude_missing: bool,
     message_re: Regex,
-<<<<<<< HEAD
     catalog_data_iterator_index: usize
 }
 impl<'a> LogIterator<'a> {
@@ -112,80 +111,15 @@
             })
     }
 }
-=======
-    catalog_data_iterator_index: usize,
-}
-impl<'a> LogIterator<'a> {
-    fn new(
-        unified_log_data: &'a UnifiedLogData,
-        strings_data: &'a [UUIDText],
-        shared_strings: &'a [SharedCacheStrings],
-        timesync_data: &'a [TimesyncBoot],
-        exclude_missing: bool,
-    ) -> Result<Self, regex::Error> {
-        /*
-        Crazy Regex to try to get all log message formatters
-        Formatters are based off of printf formatters with additional Apple values
-        (                                 # start of capture group 1
-        %                                 # literal "%"
-        (?:                               # first option
-
-        (?:{[^}]+}?)                      # Get String formatters with %{<variable>}<variable> values. Ex: %{public}#llx with team ID %{public}@
-        (?:[-+0#]{0,5})                   # optional flags
-        (?:\d+|\*)?                       # width
-        (?:\.(?:\d+|\*))?                 # precision
-        (?:h|hh|l|ll|t|q|w|I|z|I32|I64)?  # size
-        [cCdiouxXeEfgGaAnpsSZPm@}]       # type
-
-        |                                 # OR get regular string formatters, ex: %s, %d
-
-        (?:[-+0 #]{0,5})                  # optional flags
-        (?:\d+|\*)?                       # width
-        (?:\.(?:\d+|\*))?                 # precision
-        (?:h|hh|l|ll|w|I|t|q|z|I32|I64)?  # size
-        [cCdiouxXeEfgGaAnpsSZPm@%]        # type
-        ))
-        */
-        let message_re_result = Regex::new(
-            r"(%(?:(?:\{[^}]+}?)(?:[-+0#]{0,5})(?:\d+|\*)?(?:\.(?:\d+|\*))?(?:h|hh|l|ll|w|I|z|t|q|I32|I64)?[cmCdiouxXeEfgGaAnpsSZP@}]|(?:[-+0 #]{0,5})(?:\d+|\*)?(?:\.(?:\d+|\*))?(?:h|hh|l||q|t|ll|w|I|z|I32|I64)?[cmCdiouxXeEfgGaAnpsSZP@%]))",
-        );
-        let message_re = match message_re_result {
-            Ok(message_re) => message_re,
-            Err(err) => {
-                error!(
-                    "Failed to compile regex for printf format parsing: {:?}",
-                    err
-                );
-                return Err(err);
-            }
-        };
-
-        Ok(LogIterator {
-            unified_log_data,
-            strings_data,
-            shared_strings,
-            timesync_data,
-            exclude_missing,
-            message_re,
-            catalog_data_iterator_index: 0,
-        })
-    }
-}
-
->>>>>>> b1751828
 impl Iterator for LogIterator<'_> {
     type Item = (Vec<LogData>, UnifiedLogData);
 
     // catalog_data_index == 0
     fn next(&mut self) -> Option<Self::Item> {
-<<<<<<< HEAD
-        let Some(catalog_data) = self.unified_log_data.catalog_data.get(self.catalog_data_iterator_index) else { return None; };
-=======
         let catalog_data = self
             .unified_log_data
             .catalog_data
             .get(self.catalog_data_iterator_index)?;
->>>>>>> b1751828
         let mut log_data_vec: Vec<LogData> = Vec::new();
         // Need to keep track of any log entries that fail to find Oversize strings (sometimes the strings may be in other log files that have not been parsed yet)
         let mut missing_unified_log_data_vec = UnifiedLogData {
@@ -193,22 +127,12 @@
             catalog_data: Vec::new(),
             oversize: Vec::new(),
         };
-<<<<<<< HEAD
-    
-        for (preamble_index, preamble) in catalog_data.firehose.iter().enumerate() {
-            for (firehose_index, firehose) in preamble.public_data.iter().enumerate() {
-                // The continous time is actually 6 bytes long. Combining 4 bytes and 2 bytes
-                let firehose_log_entry_continous_time =
-                    u64::from(firehose.continous_time_delta)
-                        | ((u64::from(firehose.continous_time_delta_upper)) << 32);
-=======
 
         for (preamble_index, preamble) in catalog_data.firehose.iter().enumerate() {
             for (firehose_index, firehose) in preamble.public_data.iter().enumerate() {
                 // The continous time is actually 6 bytes long. Combining 4 bytes and 2 bytes
                 let firehose_log_entry_continous_time = u64::from(firehose.continous_time_delta)
                     | ((u64::from(firehose.continous_time_delta_upper)) << 32);
->>>>>>> b1751828
 
                 let continous_time =
                     preamble.base_continous_time + firehose_log_entry_continous_time;
@@ -233,10 +157,7 @@
                     library: String::new(),
                     activity_id: 0,
                     time: timestamp,
-<<<<<<< HEAD
-=======
                     timestamp: unixepoch_to_iso(&(timestamp as i64)),
->>>>>>> b1751828
                     category: String::new(),
                     log_type: LogData::get_log_type(
                         &firehose.unknown_log_type,
@@ -272,18 +193,6 @@
                     0x4 => {
                         log_data.activity_id =
                             u64::from(firehose.firehose_non_activity.unknown_activity_id);
-<<<<<<< HEAD
-                        let message_data =
-                            FirehoseNonActivity::get_firehose_nonactivity_strings(
-                                &firehose.firehose_non_activity,
-                                self.strings_data,
-                                self.shared_strings,
-                                u64::from(firehose.format_string_location),
-                                &preamble.first_number_proc_id,
-                                &preamble.second_number_proc_id,
-                                &catalog_data.catalog,
-                            );
-=======
                         let message_data = FirehoseNonActivity::get_firehose_nonactivity_strings(
                             &firehose.firehose_non_activity,
                             self.strings_data,
@@ -293,7 +202,6 @@
                             &preamble.second_number_proc_id,
                             &catalog_data.catalog,
                         );
->>>>>>> b1751828
 
                         match message_data {
                             Ok((_, results)) => {
@@ -301,23 +209,13 @@
                                 log_data.library_uuid = results.library_uuid;
                                 log_data.process = results.process;
                                 log_data.process_uuid = results.process_uuid;
-<<<<<<< HEAD
-                                log_data.raw_message = results.format_string.to_owned();
-=======
                                 results.format_string.clone_into(&mut log_data.raw_message);
->>>>>>> b1751828
 
                                 // If the non-activity log entry has a data ref value then the message strings are stored in an oversize log entry
                                 let log_message =
                                     if firehose.firehose_non_activity.data_ref_value != 0 {
                                         let oversize_strings = Oversize::get_oversize_strings(
-<<<<<<< HEAD
-                                            u32::from(
-                                                firehose.firehose_non_activity.data_ref_value,
-                                            ),
-=======
                                             firehose.firehose_non_activity.data_ref_value,
->>>>>>> b1751828
                                             preamble.first_number_proc_id,
                                             preamble.second_number_proc_id,
                                             &self.unified_log_data.oversize,
@@ -378,16 +276,9 @@
                                     log_data.subsystem = subsystem.subsystem;
                                     log_data.category = subsystem.category;
                                 }
-<<<<<<< HEAD
-                                Err(err) => warn!(
-                                    "[macos-unifiedlogs] Failed to get subsystem: {:?}",
-                                    err
-                                ),
-=======
                                 Err(err) => {
                                     warn!("[macos-unifiedlogs] Failed to get subsystem: {:?}", err)
                                 }
->>>>>>> b1751828
                             }
                         }
                     }
@@ -413,11 +304,7 @@
                                 log_data.library_uuid = results.library_uuid;
                                 log_data.process = results.process;
                                 log_data.process_uuid = results.process_uuid;
-<<<<<<< HEAD
-                                log_data.raw_message = results.format_string.to_owned();
-=======
                                 results.format_string.clone_into(&mut log_data.raw_message);
->>>>>>> b1751828
 
                                 let log_message = format_firehose_log_message(
                                     results.format_string,
@@ -471,22 +358,12 @@
                                 log_data.library_uuid = results.library_uuid;
                                 log_data.process = results.process;
                                 log_data.process_uuid = results.process_uuid;
-<<<<<<< HEAD
-                                log_data.raw_message = results.format_string.to_owned();
-=======
                                 results.format_string.clone_into(&mut log_data.raw_message);
->>>>>>> b1751828
 
                                 let mut log_message =
                                     if firehose.firehose_non_activity.data_ref_value != 0 {
                                         let oversize_strings = Oversize::get_oversize_strings(
-<<<<<<< HEAD
-                                            u32::from(
-                                                firehose.firehose_non_activity.data_ref_value,
-                                            ),
-=======
                                             firehose.firehose_non_activity.data_ref_value,
->>>>>>> b1751828
                                             preamble.first_number_proc_id,
                                             preamble.second_number_proc_id,
                                             &self.unified_log_data.oversize,
@@ -552,16 +429,9 @@
                                     log_data.subsystem = subsystem.subsystem;
                                     log_data.category = subsystem.category;
                                 }
-<<<<<<< HEAD
-                                Err(err) => warn!(
-                                    "[macos-unifiedlogs] Failed to get subsystem: {:?}",
-                                    err
-                                ),
-=======
                                 Err(err) => {
                                     warn!("[macos-unifiedlogs] Failed to get subsystem: {:?}", err)
                                 }
->>>>>>> b1751828
                             }
                         }
                     }
@@ -625,32 +495,20 @@
 
         for simpledump in &catalog_data.simpledump {
             let no_firehose_preamble = 1;
-<<<<<<< HEAD
-=======
             let timestamp = TimesyncBoot::get_timestamp(
                 self.timesync_data,
                 &self.unified_log_data.header[0].boot_uuid,
                 simpledump.continous_time,
                 no_firehose_preamble,
             );
->>>>>>> b1751828
             let log_data = LogData {
                 subsystem: simpledump.subsystem.to_owned(),
                 thread_id: simpledump.thread_id,
                 pid: simpledump.first_proc_id,
                 library: String::new(),
                 activity_id: 0,
-<<<<<<< HEAD
-                time: TimesyncBoot::get_timestamp(
-                    self.timesync_data,
-                    &self.unified_log_data.header[0].boot_uuid,
-                    simpledump.continous_time,
-                    no_firehose_preamble,
-                ),
-=======
                 time: timestamp,
                 timestamp: unixepoch_to_iso(&(timestamp as i64)),
->>>>>>> b1751828
                 category: String::new(),
                 log_type: String::new(),
                 process: String::new(),
@@ -692,47 +550,29 @@
                         Ok((_, string_data)) => string_data,
                         Err(err) => {
                             error!(
-<<<<<<< HEAD
-                            "[macos-unifiedlogs] Failed to extract string from statedump: {:?}",
-                            err
-                        );
-=======
                                 "[macos-unifiedlogs] Failed to extract string from statedump: {:?}",
                                 err
                             );
->>>>>>> b1751828
                             String::from("Failed to extract string from statedump")
                         }
                     }
                 }
             };
-<<<<<<< HEAD
-
-=======
+
             let timestamp = TimesyncBoot::get_timestamp(
                 self.timesync_data,
                 &self.unified_log_data.header[0].boot_uuid,
                 statedump.continuous_time,
                 no_firehose_preamble,
             );
->>>>>>> b1751828
             let log_data = LogData {
                 subsystem: String::new(),
                 thread_id: 0,
                 pid: statedump.first_proc_id,
                 library: String::new(),
                 activity_id: statedump.activity_id,
-<<<<<<< HEAD
-                time: TimesyncBoot::get_timestamp(
-                    self.timesync_data,
-                    &self.unified_log_data.header[0].boot_uuid,
-                    statedump.continuous_time,
-                    no_firehose_preamble,
-                ),
-=======
                 time: timestamp,
                 timestamp: unixepoch_to_iso(&(timestamp as i64)),
->>>>>>> b1751828
                 category: String::new(),
                 event_type: String::from("Statedump"),
                 process: String::new(),
@@ -759,11 +599,6 @@
             };
             log_data_vec.push(log_data);
         }
-<<<<<<< HEAD
-        
-=======
-
->>>>>>> b1751828
         self.catalog_data_iterator_index += 1;
         Some((log_data_vec, missing_unified_log_data_vec))
     }
@@ -905,20 +740,12 @@
         Ok((input, unified_log_data_true))
     }
 
-<<<<<<< HEAD
-=======
     /// Parse the Unified log data and return an iterator
->>>>>>> b1751828
     pub fn iter_log<'a>(
         unified_log_data: &'a UnifiedLogData,
         strings_data: &'a [UUIDText],
         shared_strings: &'a [SharedCacheStrings],
         timesync_data: &'a [TimesyncBoot],
-<<<<<<< HEAD
-        exclude_missing: bool,        
-    ) -> Result<impl Iterator<Item = (Vec<LogData>, UnifiedLogData)> + 'a, regex::Error> {
-        LogIterator::new(unified_log_data, strings_data, shared_strings, timesync_data, exclude_missing)
-=======
         exclude_missing: bool,
     ) -> Result<impl Iterator<Item = (Vec<LogData>, UnifiedLogData)> + 'a, regex::Error> {
         LogIterator::new(
@@ -928,7 +755,6 @@
             timesync_data,
             exclude_missing,
         )
->>>>>>> b1751828
     }
 
     /// Reconstruct Unified Log entries using the binary strings data, cached strings data, timesync data, and unified log. Provide bool to ignore log entries that are not able to be recontructed (additional tracev3 files needed)
@@ -948,16 +774,6 @@
             oversize: Vec::new(),
         };
 
-<<<<<<< HEAD
-        let Ok(log_iterator) = LogIterator::new(unified_log_data, strings_data, shared_strings, timesync_data, exclude_missing) else {
-            return (log_data_vec, missing_unified_log_data_vec)
-        };
-        for (mut log_data, mut missing_unified_log) in log_iterator {
-            log_data_vec.append(&mut log_data);
-            missing_unified_log_data_vec.header.append(&mut missing_unified_log.header);
-            missing_unified_log_data_vec.catalog_data.append(&mut missing_unified_log.catalog_data);
-            missing_unified_log_data_vec.oversize.append(&mut missing_unified_log.oversize);
-=======
         let Ok(log_iterator) = LogIterator::new(
             unified_log_data,
             strings_data,
@@ -978,7 +794,6 @@
             missing_unified_log_data_vec
                 .oversize
                 .append(&mut missing_unified_log.oversize);
->>>>>>> b1751828
         }
 
         (log_data_vec, missing_unified_log_data_vec)
