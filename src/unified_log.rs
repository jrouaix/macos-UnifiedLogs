// Copyright 2022 Mandiant, Inc. All Rights Reserved
// Licensed under the Apache License, Version 2.0 (the "License"); you may not use this file except in compliance with the License. You may obtain a copy of the License at
// http://www.apache.org/licenses/LICENSE-2.0
// Unless required by applicable law or agreed to in writing, software distributed under the License
// is distributed on an "AS IS" BASIS, WITHOUT WARRANTIES OR CONDITIONS OF ANY KIND, either express or implied.
// See the License for the specific language governing permissions and limitations under the License.

//! Parse macOS Unified Log data
//!
//! Provides a simple library to parse the macOS Unified Log format.

use crate::catalog::CatalogChunk;
use crate::chunks::firehose::activity::FirehoseActivity;
use crate::chunks::firehose::firehose_log::{Firehose, FirehoseItemInfo, FirehosePreamble};
use crate::chunks::firehose::nonactivity::FirehoseNonActivity;
use crate::chunks::firehose::signpost::FirehoseSignpost;
use crate::chunks::firehose::trace::FirehoseTrace;
use crate::chunks::oversize::Oversize;
use crate::chunks::simpledump::SimpleDump;
use crate::chunks::statedump::Statedump;
use crate::chunkset::ChunksetChunk;
use crate::dsc::SharedCacheStrings;
use crate::header::HeaderChunk;
use crate::message::format_firehose_log_message;
use crate::preamble::LogPreamble;
use crate::timesync::TimesyncBoot;
use crate::Bytes;
use log::{error, warn};
use nom::bytes::complete::take;
use regex::Regex;
use serde::Serialize;

use crate::util::{extract_string, padding_size, unixepoch_to_iso};
use crate::uuidtext::UUIDText;

#[derive(Debug, Clone)]
pub struct UnifiedLogData {
    pub header: Vec<HeaderChunk>,
    pub catalog_data: Vec<UnifiedLogCatalogData>,
    pub oversize: Vec<Oversize>, // Keep a global cache of oversize string
}

#[derive(Debug, Clone)]
pub struct UnifiedLogCatalogData {
    pub catalog: CatalogChunk,
    pub firehose: Vec<FirehosePreamble>,
    pub simpledump: Vec<SimpleDump>,
    pub statedump: Vec<Statedump>,
    pub oversize: Vec<Oversize>,
}

struct LogIterator<'a> {
    unified_log_data: &'a UnifiedLogData,
    strings_data: &'a [UUIDText],
    shared_strings: &'a [SharedCacheStrings],
    timesync_data: &'a [TimesyncBoot],
    exclude_missing: bool,
    message_re: Regex,
    catalog_data_iterator_index: usize
}
impl<'a> LogIterator<'a> {
    fn new(unified_log_data: &'a UnifiedLogData,
        strings_data: &'a [UUIDText],
        shared_strings: &'a [SharedCacheStrings],
        timesync_data: &'a [TimesyncBoot],
        exclude_missing: bool
    ) -> Result<Self, regex::Error> {
            /*
            Crazy Regex to try to get all log message formatters
            Formatters are based off of printf formatters with additional Apple values
            (                                 # start of capture group 1
            %                                 # literal "%"
            (?:                               # first option

            (?:{[^}]+}?)                      # Get String formatters with %{<variable>}<variable> values. Ex: %{public}#llx with team ID %{public}@
            (?:[-+0#]{0,5})                   # optional flags
            (?:\d+|\*)?                       # width
            (?:\.(?:\d+|\*))?                 # precision
            (?:h|hh|l|ll|t|q|w|I|z|I32|I64)?  # size
            [cCdiouxXeEfgGaAnpsSZPm@}]       # type

            |                                 # OR get regular string formatters, ex: %s, %d

            (?:[-+0 #]{0,5})                  # optional flags
            (?:\d+|\*)?                       # width
            (?:\.(?:\d+|\*))?                 # precision
            (?:h|hh|l|ll|w|I|t|q|z|I32|I64)?  # size
            [cCdiouxXeEfgGaAnpsSZPm@%]        # type
            ))
            */
            let message_re_result = Regex::new(
                r"(%(?:(?:\{[^}]+}?)(?:[-+0#]{0,5})(?:\d+|\*)?(?:\.(?:\d+|\*))?(?:h|hh|l|ll|w|I|z|t|q|I32|I64)?[cmCdiouxXeEfgGaAnpsSZP@}]|(?:[-+0 #]{0,5})(?:\d+|\*)?(?:\.(?:\d+|\*))?(?:h|hh|l||q|t|ll|w|I|z|I32|I64)?[cmCdiouxXeEfgGaAnpsSZP@%]))",
            );
            let message_re = match message_re_result {
                Ok(message_re) => message_re,
                Err(err) => {
                    error!(
                        "Failed to compile regex for printf format parsing: {:?}",
                        err
                    );
                    return Err(err);
                }
            };

            Ok(LogIterator {
                unified_log_data,
                strings_data,
                shared_strings,
                timesync_data,
                exclude_missing,
                message_re,
                catalog_data_iterator_index: 0
            })
    }
}
impl Iterator for LogIterator<'_> {
    type Item = (Vec<LogData>, UnifiedLogData);

    // catalog_data_index == 0
    fn next(&mut self) -> Option<Self::Item> {
        let Some(catalog_data) = self.unified_log_data.catalog_data.get(self.catalog_data_iterator_index) else { return None; };
        let mut log_data_vec: Vec<LogData> = Vec::new();
        // Need to keep track of any log entries that fail to find Oversize strings (sometimes the strings may be in other log files that have not been parsed yet)
        let mut missing_unified_log_data_vec = UnifiedLogData {
            header: Vec::new(),
            catalog_data: Vec::new(),
            oversize: Vec::new(),
        };
    
        for (preamble_index, preamble) in catalog_data.firehose.iter().enumerate() {
            for (firehose_index, firehose) in preamble.public_data.iter().enumerate() {
                // The continous time is actually 6 bytes long. Combining 4 bytes and 2 bytes
                let firehose_log_entry_continous_time =
                    u64::from(firehose.continous_time_delta)
                        | ((u64::from(firehose.continous_time_delta_upper)) << 32);

                let continous_time =
                    preamble.base_continous_time + firehose_log_entry_continous_time;

                // Calculate the timestamp for the log entry
                let timestamp = TimesyncBoot::get_timestamp(
                    self.timesync_data,
                    &self.unified_log_data.header[0].boot_uuid,
                    continous_time,
                    preamble.base_continous_time,
                );

                // Our struct format to hold and show the log data
                let mut log_data = LogData {
                    subsystem: String::new(),
                    thread_id: firehose.thread_id,
                    pid: CatalogChunk::get_pid(
                        &preamble.first_number_proc_id,
                        &preamble.second_number_proc_id,
                        &catalog_data.catalog,
                    ),
                    library: String::new(),
                    activity_id: 0,
                    time: timestamp,
                    timestamp: unixepoch_to_iso(&(timestamp as i64)),
                    category: String::new(),
                    log_type: LogData::get_log_type(
                        &firehose.unknown_log_type,
                        &firehose.unknown_log_activity_type,
                    ),
                    process: String::new(),
                    message: String::new(),
                    event_type: LogData::get_event_type(&firehose.unknown_log_activity_type),
                    euid: CatalogChunk::get_euid(
                        &preamble.first_number_proc_id,
                        &preamble.second_number_proc_id,
                        &catalog_data.catalog,
                    ),
                    boot_uuid: self.unified_log_data.header[0].boot_uuid.to_owned(),
                    timezone_name: self.unified_log_data.header[0]
                        .timezone_path
                        .split('/')
                        .last()
                        .unwrap_or("Unknown Timezone Name")
                        .to_string(),
                    library_uuid: String::new(),
                    process_uuid: String::new(),
                    raw_message: String::new(),
                    message_entries: firehose.message.item_info.to_owned(),
                };

                // 0x4 - Non-activity log entry. Ex: log default, log error, etc
                // 0x2 - Activity log entry. Ex: activity create
                // 0x7 - Loss log entry. Ex: loss
                // 0x6 - Signpost entry. Ex: process signpost, thread signpost, system signpost
                // 0x3 - Trace log entry. Ex: trace default
                match firehose.unknown_log_activity_type {
                    0x4 => {
                        log_data.activity_id =
                            u64::from(firehose.firehose_non_activity.unknown_activity_id);
                        let message_data =
                            FirehoseNonActivity::get_firehose_nonactivity_strings(
                                &firehose.firehose_non_activity,
                                self.strings_data,
                                self.shared_strings,
                                u64::from(firehose.format_string_location),
                                &preamble.first_number_proc_id,
                                &preamble.second_number_proc_id,
                                &catalog_data.catalog,
                            );

                        match message_data {
                            Ok((_, results)) => {
                                log_data.library = results.library;
                                log_data.library_uuid = results.library_uuid;
                                log_data.process = results.process;
                                log_data.process_uuid = results.process_uuid;
                                results.format_string.clone_into(&mut log_data.raw_message);

                                // If the non-activity log entry has a data ref value then the message strings are stored in an oversize log entry
                                let log_message =
                                    if firehose.firehose_non_activity.data_ref_value != 0 {
                                        let oversize_strings = Oversize::get_oversize_strings(
                                            u32::from(
                                                firehose.firehose_non_activity.data_ref_value,
                                            ),
                                            preamble.first_number_proc_id,
                                            preamble.second_number_proc_id,
                                            &self.unified_log_data.oversize,
                                        );
                                        // Format and map the log strings with the message format string found UUIDText or shared string file
                                        format_firehose_log_message(
                                            results.format_string,
                                            &oversize_strings,
                                            &self.message_re,
                                        )
                                    } else {
                                        // Format and map the log strings with the message format string found UUIDText or shared string file
                                        format_firehose_log_message(
                                            results.format_string,
                                            &firehose.message.item_info,
                                            &self.message_re,
                                        )
                                    };
                                // If we are tracking missing data (due to it being stored in another log file). Add missing data to vec to track and parse again once we got all data
                                if self.exclude_missing
                                    && log_message.contains("<Missing message data>")
                                {
                                    LogData::add_missing(
                                        catalog_data,
                                        preamble_index,
                                        firehose_index,
                                        &self.unified_log_data.header,
                                        &mut missing_unified_log_data_vec,
                                        preamble,
                                    );
                                    continue;
                                }

                                if !firehose.message.backtrace_strings.is_empty() {
                                    log_data.message = format!(
                                        "Backtrace:\n{:}\n{:}",
                                        firehose.message.backtrace_strings.join("\n"),
                                        log_message
                                    );
                                } else {
                                    log_data.message = log_message;
                                }
                            }
                            Err(err) => {
                                warn!("[macos-unifiedlogs] Failed to get message string data for firehose non-activity log entry: {:?}", err);
                            }
                        }

                        if firehose.firehose_non_activity.subsystem_value != 0 {
                            let results = CatalogChunk::get_subsystem(
                                &firehose.firehose_non_activity.subsystem_value,
                                &preamble.first_number_proc_id,
                                &preamble.second_number_proc_id,
                                &catalog_data.catalog,
                            );
                            match results {
                                Ok((_, subsystem)) => {
                                    log_data.subsystem = subsystem.subsystem;
                                    log_data.category = subsystem.category;
                                }
                                Err(err) => warn!(
                                    "[macos-unifiedlogs] Failed to get subsystem: {:?}",
                                    err
                                ),
                            }
                        }
                    }
                    0x7 => {
                        // No message data in loss entries
                        log_data.log_type = String::new();
                    }
                    0x2 => {
                        log_data.activity_id =
                            u64::from(firehose.firehose_activity.unknown_activity_id);
                        let message_data = FirehoseActivity::get_firehose_activity_strings(
                            &firehose.firehose_activity,
                            self.strings_data,
                            self.shared_strings,
                            u64::from(firehose.format_string_location),
                            &preamble.first_number_proc_id,
                            &preamble.second_number_proc_id,
                            &catalog_data.catalog,
                        );
                        match message_data {
                            Ok((_, results)) => {
                                log_data.library = results.library;
                                log_data.library_uuid = results.library_uuid;
                                log_data.process = results.process;
                                log_data.process_uuid = results.process_uuid;
                                results.format_string.clone_into(&mut log_data.raw_message);

                                let log_message = format_firehose_log_message(
                                    results.format_string,
                                    &firehose.message.item_info,
                                    &self.message_re,
                                );

                                if self.exclude_missing
                                    && log_message.contains("<Missing message data>")
                                {
                                    LogData::add_missing(
                                        catalog_data,
                                        preamble_index,
                                        firehose_index,
                                        &self.unified_log_data.header,
                                        &mut missing_unified_log_data_vec,
                                        preamble,
                                    );
                                    continue;
                                }
                                if !firehose.message.backtrace_strings.is_empty() {
                                    log_data.message = format!(
                                        "Backtrace:\n{:}\n{:}",
                                        firehose.message.backtrace_strings.join("\n"),
                                        log_message
                                    );
                                } else {
                                    log_data.message = log_message;
                                }
                            }
                            Err(err) => {
                                warn!("[macos-unifiedlogs] Failed to get message string data for firehose activity log entry: {:?}", err);
                            }
                        }
                    }
                    0x6 => {
                        log_data.activity_id =
                            u64::from(firehose.firehose_signpost.unknown_activity_id);
                        let message_data = FirehoseSignpost::get_firehose_signpost(
                            &firehose.firehose_signpost,
                            self.strings_data,
                            self.shared_strings,
                            u64::from(firehose.format_string_location),
                            &preamble.first_number_proc_id,
                            &preamble.second_number_proc_id,
                            &catalog_data.catalog,
                        );
                        match message_data {
                            Ok((_, results)) => {
                                log_data.library = results.library;
                                log_data.library_uuid = results.library_uuid;
                                log_data.process = results.process;
                                log_data.process_uuid = results.process_uuid;
                                results.format_string.clone_into(&mut log_data.raw_message);

                                let mut log_message =
                                    if firehose.firehose_non_activity.data_ref_value != 0 {
                                        let oversize_strings = Oversize::get_oversize_strings(
                                            u32::from(
                                                firehose.firehose_non_activity.data_ref_value,
                                            ),
                                            preamble.first_number_proc_id,
                                            preamble.second_number_proc_id,
                                            &self.unified_log_data.oversize,
                                        );
                                        // Format and map the log strings with the message format string found UUIDText or shared string file
                                        format_firehose_log_message(
                                            results.format_string,
                                            &oversize_strings,
                                            &self.message_re,
                                        )
                                    } else {
                                        // Format and map the log strings with the message format string found UUIDText or shared string file
                                        format_firehose_log_message(
                                            results.format_string,
                                            &firehose.message.item_info,
                                            &self.message_re,
                                        )
                                    };
                                if self.exclude_missing
                                    && log_message.contains("<Missing message data>")
                                {
                                    LogData::add_missing(
                                        catalog_data,
                                        preamble_index,
                                        firehose_index,
                                        &self.unified_log_data.header,
                                        &mut missing_unified_log_data_vec,
                                        preamble,
                                    );
                                    continue;
                                }

                                log_message = format!(
                                    "Signpost ID: {:X} - Signpost Name: {:X}\n {}",
                                    firehose.firehose_signpost.signpost_id,
                                    firehose.firehose_signpost.signpost_name,
                                    log_message
                                );

                                if !firehose.message.backtrace_strings.is_empty() {
                                    log_data.message = format!(
                                        "Backtrace:\n{:}\n{:}",
                                        firehose.message.backtrace_strings.join("\n"),
                                        log_message
                                    );
                                } else {
                                    log_data.message = log_message;
                                }
                            }
                            Err(err) => {
                                warn!("[macos-unifiedlogs] Failed to get message string data for firehose signpost log entry: {:?}", err);
                            }
                        }
                        if firehose.firehose_signpost.subsystem != 0 {
                            let results = CatalogChunk::get_subsystem(
                                &firehose.firehose_signpost.subsystem,
                                &preamble.first_number_proc_id,
                                &preamble.second_number_proc_id,
                                &catalog_data.catalog,
                            );
                            match results {
                                Ok((_, subsystem)) => {
                                    log_data.subsystem = subsystem.subsystem;
                                    log_data.category = subsystem.category;
                                }
                                Err(err) => warn!(
                                    "[macos-unifiedlogs] Failed to get subsystem: {:?}",
                                    err
                                ),
                            }
                        }
                    }
                    0x3 => {
                        let message_data = FirehoseTrace::get_firehose_trace_strings(
                            self.strings_data,
                            u64::from(firehose.format_string_location),
                            &preamble.first_number_proc_id,
                            &preamble.second_number_proc_id,
                            &catalog_data.catalog,
                        );
                        match message_data {
                            Ok((_, results)) => {
                                log_data.library = results.library;
                                log_data.library_uuid = results.library_uuid;
                                log_data.process = results.process;
                                log_data.process_uuid = results.process_uuid;

                                let log_message = format_firehose_log_message(
                                    results.format_string,
                                    &firehose.message.item_info,
                                    &self.message_re,
                                );

                                if self.exclude_missing
                                    && log_message.contains("<Missing message data>")
                                {
                                    LogData::add_missing(
                                        catalog_data,
                                        preamble_index,
                                        firehose_index,
                                        &self.unified_log_data.header,
                                        &mut missing_unified_log_data_vec,
                                        preamble,
                                    );
                                    continue;
                                }
                                if !firehose.message.backtrace_strings.is_empty() {
                                    log_data.message = format!(
                                        "Backtrace:\n{:}\n{:}",
                                        firehose.message.backtrace_strings.join("\n"),
                                        log_message
                                    );
                                } else {
                                    log_data.message = log_message;
                                }
                            }
                            Err(err) => {
                                warn!("[macos-unifiedlogs] Failed to get message string data for firehose activity log entry: {:?}", err);
                            }
                        }
                    }
                    _ => error!(
                        "[macos-unifiedlogs] Parsed unknown log firehose data: {:?}",
                        firehose
                    ),
                }
                log_data_vec.push(log_data);
            }
        }

        for simpledump in &catalog_data.simpledump {
            let no_firehose_preamble = 1;
            let timestamp = TimesyncBoot::get_timestamp(
                self.timesync_data,
                &self.unified_log_data.header[0].boot_uuid,
                simpledump.continous_time,
                no_firehose_preamble,
            );
            let log_data = LogData {
                subsystem: simpledump.subsystem.to_owned(),
                thread_id: simpledump.thread_id,
                pid: simpledump.first_proc_id,
                library: String::new(),
                activity_id: 0,
                time: timestamp,
                timestamp: unixepoch_to_iso(&(timestamp as i64)),
                category: String::new(),
                log_type: String::new(),
                process: String::new(),
                message: simpledump.message_string.to_owned(),
                event_type: String::from("Simpledump"),
                euid: 0,
                boot_uuid: self.unified_log_data.header[0].boot_uuid.to_owned(),
                timezone_name: self.unified_log_data.header[0]
                    .timezone_path
                    .split('/')
                    .last()
                    .unwrap_or("Unknown Timezone Name")
                    .to_string(),
                library_uuid: simpledump.sender_uuid.to_owned(),
                process_uuid: simpledump.dsc_uuid.to_owned(),
                raw_message: String::new(),
                message_entries: Vec::new(),
            };
            log_data_vec.push(log_data);
        }

        for statedump in &catalog_data.statedump {
            let no_firehose_preamble = 1;

            let data_string = match statedump.unknown_data_type {
                0x1 => Statedump::parse_statedump_plist(&statedump.statedump_data),
                0x2 => String::from("Statedump Protocol Buffer"),
                0x3 => Statedump::parse_statedump_object(
                    &statedump.statedump_data,
                    &statedump.title_name,
                ),
                _ => {
                    warn!(
                        "Unknown statedump data type: {}",
                        statedump.unknown_data_type
                    );
                    let results = extract_string(&statedump.statedump_data);
                    match results {
                        Ok((_, string_data)) => string_data,
                        Err(err) => {
                            error!(
                            "[macos-unifiedlogs] Failed to extract string from statedump: {:?}",
                            err
                        );
                            String::from("Failed to extract string from statedump")
                        }
                    }
                }
            };
            let timestamp = TimesyncBoot::get_timestamp(
                self.timesync_data,
                &self.unified_log_data.header[0].boot_uuid,
                statedump.continuous_time,
                no_firehose_preamble,
            );
            let log_data = LogData {
                subsystem: String::new(),
                thread_id: 0,
                pid: statedump.first_proc_id,
                library: String::new(),
                activity_id: statedump.activity_id,
                time: timestamp,
                timestamp: unixepoch_to_iso(&(timestamp as i64)),
                category: String::new(),
                event_type: String::from("Statedump"),
                process: String::new(),
                message: format!(
                    "title: {:?}\nObject Type: {:?}\n Object Type: {:?}\n{:?}",
                    statedump.title_name,
                    statedump.decoder_library,
                    statedump.decoder_type,
                    data_string
                ),
                log_type: String::new(),
                euid: 0,
                boot_uuid: self.unified_log_data.header[0].boot_uuid.to_owned(),
                timezone_name: self.unified_log_data.header[0]
                    .timezone_path
                    .split('/')
                    .last()
                    .unwrap_or("Unknown Timezone Name")
                    .to_string(),
                library_uuid: String::new(),
                process_uuid: String::new(),
                raw_message: String::new(),
                message_entries: Vec::new(),
            };
            log_data_vec.push(log_data);
        }
        
        self.catalog_data_iterator_index += 1;
        Some((log_data_vec, missing_unified_log_data_vec))
    }
}

#[derive(Debug, Serialize)]
pub struct LogData {
    pub subsystem: String,
    pub thread_id: u64,
    pub pid: u64,
    pub euid: u32,
    pub library: String,
    pub library_uuid: String,
    pub activity_id: u64,
    pub time: f64,
    pub category: String,
    pub event_type: String,
    pub log_type: String,
    pub process: String,
    pub process_uuid: String,
    pub message: String,
    pub raw_message: String,
    pub boot_uuid: String,
    pub timezone_name: String,
    pub message_entries: Vec<FirehoseItemInfo>,
    pub timestamp: String,
}

impl LogData {
    /// Parse the Unified log data read from a tracev3 file
    pub fn parse_unified_log(data: &[u8]) -> nom::IResult<&[u8], UnifiedLogData> {
        let mut unified_log_data_true = UnifiedLogData {
            header: Vec::new(),
            catalog_data: Vec::new(),
            oversize: Vec::new(),
        };

        let mut catalog_data = UnifiedLogCatalogData {
            catalog: CatalogChunk {
                chunk_tag: 0,
                chunk_sub_tag: 0,
                chunk_data_size: 0,
                catalog_subsystem_strings_offset: 0,
                catalog_process_info_entries_offset: 0,
                number_process_information_entries: 0,
                catalog_offset_sub_chunks: 0,
                number_sub_chunks: 0,
                unknown: Vec::new(),
                earliest_firehose_timestamp: 0,
                catalog_uuids: Vec::new(),
                catalog_subsystem_strings: Vec::new(),
                catalog_process_info_entries: Vec::new(),
                catalog_subchunks: Vec::new(),
            },
            firehose: Vec::new(),
            simpledump: Vec::new(),
            statedump: Vec::new(),
            oversize: Vec::new(),
        };

        let mut input = data;
        let chunk_preamble_size = 16; // Include preamble size in total chunk size

        const HEADER_CHUNK: u32 = 0x1000;
        const CATALOG_CHUNK: u32 = 0x600b;
        const CHUNKSET_CHUNK: u32 = 0x600d;
        // Loop through traceV3 file until all file contents are read
        while !input.is_empty() {
            let (data, preamble) = LogPreamble::parse(input)?;
            let chunk_size = preamble.chunk_data_size;

            // Grab all data associated with Unified Log entry (chunk)
            let (data, chunk_data) = take(chunk_size)(data)?;

            if preamble.chunk_tag == HEADER_CHUNK {
                LogData::get_header_data(chunk_data, preamble, &mut unified_log_data_true);
            } else if preamble.chunk_tag == CATALOG_CHUNK {
                if catalog_data.catalog.chunk_tag != 0 {
                    unified_log_data_true.catalog_data.push(catalog_data);
                }
                catalog_data = UnifiedLogCatalogData {
                    catalog: CatalogChunk {
                        chunk_tag: 0,
                        chunk_sub_tag: 0,
                        chunk_data_size: 0,
                        catalog_subsystem_strings_offset: 0,
                        catalog_process_info_entries_offset: 0,
                        number_process_information_entries: 0,
                        catalog_offset_sub_chunks: 0,
                        number_sub_chunks: 0,
                        unknown: Vec::new(),
                        earliest_firehose_timestamp: 0,
                        catalog_uuids: Vec::new(),
                        catalog_subsystem_strings: Vec::new(),
                        catalog_process_info_entries: Vec::new(),
                        catalog_subchunks: Vec::new(),
                    },
                    firehose: Vec::new(),
                    simpledump: Vec::new(),
                    statedump: Vec::new(),
                    oversize: Vec::new(),
                };

                LogData::get_catalog_data(chunk_data, preamble, &mut catalog_data);
            } else if preamble.chunk_tag == CHUNKSET_CHUNK {
                LogData::get_chunkset_data(
                    chunk_data,
                    &mut catalog_data,
                    &mut unified_log_data_true,
                );
            } else {
                error!(
                    "[macos-unifiedlogs] Unknown chunk type: {:?}",
                    preamble.chunk_tag
                );
            }

            let padding_size = padding_size(preamble.chunk_data_size);
            if data.len() < padding_size as usize {
                break;
            }
            let (data, _) = take(padding_size)(data)?;
            if data.is_empty() {
                break;
            }
            input = data;
            if input.len() < chunk_preamble_size as usize {
                warn!(
                    "Not enough data for preamble header, needed 16 bytes. Got: {:?}",
                    input.len()
                );
                break;
            }
        }
        // Make sure to get the last catalog
        if catalog_data.catalog.chunk_tag != 0 {
            unified_log_data_true.catalog_data.push(catalog_data);
        }
        Ok((input, unified_log_data_true))
    }

    pub fn iter_log<'a>(
        unified_log_data: &'a UnifiedLogData,
        strings_data: &'a [UUIDText],
        shared_strings: &'a [SharedCacheStrings],
        timesync_data: &'a [TimesyncBoot],
        exclude_missing: bool,        
    ) -> Result<impl Iterator<Item = (Vec<LogData>, UnifiedLogData)> + 'a, regex::Error> {
        LogIterator::new(unified_log_data, strings_data, shared_strings, timesync_data, exclude_missing)
    }

    /// Reconstruct Unified Log entries using the binary strings data, cached strings data, timesync data, and unified log. Provide bool to ignore log entries that are not able to be recontructed (additional tracev3 files needed)
    /// Return a reconstructed log entries and any leftover Unified Log entries that could not be reconstructed (data may be stored in other tracev3 files)
    pub fn build_log(
        unified_log_data: &UnifiedLogData,
        strings_data: &[UUIDText],
        shared_strings: &[SharedCacheStrings],
        timesync_data: &[TimesyncBoot],
        exclude_missing: bool,
    ) -> (Vec<LogData>, UnifiedLogData) {
        let mut log_data_vec: Vec<LogData> = Vec::new();
        // Need to keep track of any log entries that fail to find Oversize strings (sometimes the strings may be in other log files that have not been parsed yet)
        let mut missing_unified_log_data_vec = UnifiedLogData {
            header: Vec::new(),
            catalog_data: Vec::new(),
            oversize: Vec::new(),
        };

<<<<<<< HEAD
        for catalog_data in &unified_log_data.catalog_data {
            for (preamble_index, preamble) in catalog_data.firehose.iter().enumerate() {
                for (firehose_index, firehose) in preamble.public_data.iter().enumerate() {
                    // The continous time is actually 6 bytes long. Combining 4 bytes and 2 bytes
                    let firehose_log_entry_continous_time =
                        u64::from(firehose.continous_time_delta)
                            | ((u64::from(firehose.continous_time_delta_upper)) << 32);

                    let continous_time =
                        preamble.base_continous_time + firehose_log_entry_continous_time;

                    // Calculate the timestamp for the log entry
                    let timestamp = TimesyncBoot::get_timestamp(
                        timesync_data,
                        &unified_log_data.header[0].boot_uuid,
                        continous_time,
                        preamble.base_continous_time,
                    );

                    // Our struct format to hold and show the log data
                    let mut log_data = LogData {
                        subsystem: String::new(),
                        thread_id: firehose.thread_id,
                        pid: catalog_data.catalog.get_pid(
                            preamble.first_number_proc_id,
                            preamble.second_number_proc_id,
                        ),
                        library: String::new(),
                        activity_id: 0,
                        time: timestamp,
                        category: String::new(),
                        log_type: LogData::get_log_type(
                            firehose.unknown_log_type,
                            firehose.unknown_log_activity_type,
                        ),
                        process: String::new(),
                        message: String::new(),
                        event_type: LogData::get_event_type(firehose.unknown_log_activity_type),
                        euid: catalog_data.catalog.get_euid(
                            preamble.first_number_proc_id,
                            preamble.second_number_proc_id,
                        ),
                        boot_uuid: unified_log_data.header[0].boot_uuid.to_owned(),
                        timezone_name: unified_log_data.header[0]
                            .timezone_path
                            .split('/')
                            .last()
                            .unwrap_or("Unknown Timezone Name")
                            .to_string(),
                        library_uuid: String::new(),
                        process_uuid: String::new(),
                        raw_message: String::new(),
                        message_entries: firehose.message.item_info.to_owned(),
                    };

                    // 0x4 - Non-activity log entry. Ex: log default, log error, etc
                    // 0x2 - Activity log entry. Ex: activity create
                    // 0x7 - Loss log entry. Ex: loss
                    // 0x6 - Signpost entry. Ex: process signpost, thread signpost, system signpost
                    // 0x3 - Trace log entry. Ex: trace default
                    match firehose.unknown_log_activity_type {
                        0x4 => {
                            log_data.activity_id =
                                u64::from(firehose.firehose_non_activity.unknown_activity_id);
                            let message_data =
                                FirehoseNonActivity::get_firehose_nonactivity_strings(
                                    &firehose.firehose_non_activity,
                                    strings_data,
                                    shared_strings,
                                    u64::from(firehose.format_string_location),
                                    preamble.first_number_proc_id,
                                    preamble.second_number_proc_id,
                                    &catalog_data.catalog,
                                );

                            match message_data {
                                Ok((_, results)) => {
                                    log_data.library = results.library;
                                    log_data.library_uuid = results.library_uuid;
                                    log_data.process = results.process;
                                    log_data.process_uuid = results.process_uuid;
                                    log_data.raw_message = results.format_string.to_owned();

                                    // If the non-activity log entry has a data ref value then the message strings are stored in an oversize log entry
                                    let log_message =
                                        if firehose.firehose_non_activity.data_ref_value != 0 {
                                            let oversize_strings = Oversize::get_oversize_strings(
                                                u32::from(
                                                    firehose.firehose_non_activity.data_ref_value,
                                                ),
                                                preamble.first_number_proc_id,
                                                preamble.second_number_proc_id,
                                                &unified_log_data.oversize,
                                            );
                                            // Format and map the log strings with the message format string found UUIDText or shared string file
                                            format_firehose_log_message(
                                                results.format_string,
                                                &oversize_strings,
                                                &message_re,
                                            )
                                        } else {
                                            // Format and map the log strings with the message format string found UUIDText or shared string file
                                            format_firehose_log_message(
                                                results.format_string,
                                                &firehose.message.item_info,
                                                &message_re,
                                            )
                                        };
                                    // If we are tracking missing data (due to it being stored in another log file). Add missing data to vec to track and parse again once we got all data
                                    if exclude_mssing
                                        && log_message.contains("<Missing message data>")
                                    {
                                        LogData::add_missing(
                                            catalog_data,
                                            preamble_index,
                                            firehose_index,
                                            &unified_log_data.header,
                                            &mut missing_unified_log_data_vec,
                                            preamble,
                                        );
                                        continue;
                                    }

                                    if !firehose.message.backtrace_strings.is_empty() {
                                        log_data.message = format!(
                                            "Backtrace:\n{:}\n{:}",
                                            firehose.message.backtrace_strings.join("\n"),
                                            log_message
                                        );
                                    } else {
                                        log_data.message = log_message;
                                    }
                                }
                                Err(err) => {
                                    warn!("[macos-unifiedlogs] Failed to get message string data for firehose non-activity log entry: {:?}", err);
                                }
                            }

                            if firehose.firehose_non_activity.subsystem_value != 0 {
                                let results = catalog_data.catalog.get_subsystem(
                                    firehose.firehose_non_activity.subsystem_value,
                                    preamble.first_number_proc_id,
                                    preamble.second_number_proc_id,
                                );
                                match results {
                                    Ok((_, subsystem)) => {
                                        log_data.subsystem = subsystem.subsystem;
                                        log_data.category = subsystem.category;
                                    }
                                    Err(err) => warn!(
                                        "[macos-unifiedlogs] Failed to get subsystem: {:?}",
                                        err
                                    ),
                                }
                            }
                        }
                        0x7 => {
                            // No message data in loss entries
                            log_data.log_type = String::new();
                        }
                        0x2 => {
                            log_data.activity_id =
                                u64::from(firehose.firehose_activity.unknown_activity_id);
                            let message_data = FirehoseActivity::get_firehose_activity_strings(
                                &firehose.firehose_activity,
                                strings_data,
                                shared_strings,
                                u64::from(firehose.format_string_location),
                                preamble.first_number_proc_id,
                                preamble.second_number_proc_id,
                                &catalog_data.catalog,
                            );
                            match message_data {
                                Ok((_, results)) => {
                                    log_data.library = results.library;
                                    log_data.library_uuid = results.library_uuid;
                                    log_data.process = results.process;
                                    log_data.process_uuid = results.process_uuid;
                                    log_data.raw_message = results.format_string.to_owned();

                                    let log_message = format_firehose_log_message(
                                        results.format_string,
                                        &firehose.message.item_info,
                                        &message_re,
                                    );

                                    if exclude_mssing
                                        && log_message.contains("<Missing message data>")
                                    {
                                        LogData::add_missing(
                                            catalog_data,
                                            preamble_index,
                                            firehose_index,
                                            &unified_log_data.header,
                                            &mut missing_unified_log_data_vec,
                                            preamble,
                                        );
                                        continue;
                                    }
                                    if !firehose.message.backtrace_strings.is_empty() {
                                        log_data.message = format!(
                                            "Backtrace:\n{:}\n{:}",
                                            firehose.message.backtrace_strings.join("\n"),
                                            log_message
                                        );
                                    } else {
                                        log_data.message = log_message;
                                    }
                                }
                                Err(err) => {
                                    warn!("[macos-unifiedlogs] Failed to get message string data for firehose activity log entry: {:?}", err);
                                }
                            }
                        }
                        0x6 => {
                            log_data.activity_id =
                                u64::from(firehose.firehose_signpost.unknown_activity_id);
                            let message_data = FirehoseSignpost::get_firehose_signpost(
                                &firehose.firehose_signpost,
                                strings_data,
                                shared_strings,
                                u64::from(firehose.format_string_location),
                                preamble.first_number_proc_id,
                                preamble.second_number_proc_id,
                                &catalog_data.catalog,
                            );
                            match message_data {
                                Ok((_, results)) => {
                                    log_data.library = results.library;
                                    log_data.library_uuid = results.library_uuid;
                                    log_data.process = results.process;
                                    log_data.process_uuid = results.process_uuid;
                                    log_data.raw_message = results.format_string.to_owned();

                                    let mut log_message =
                                        if firehose.firehose_non_activity.data_ref_value != 0 {
                                            let oversize_strings = Oversize::get_oversize_strings(
                                                u32::from(
                                                    firehose.firehose_non_activity.data_ref_value,
                                                ),
                                                preamble.first_number_proc_id,
                                                preamble.second_number_proc_id,
                                                &unified_log_data.oversize,
                                            );
                                            // Format and map the log strings with the message format string found UUIDText or shared string file
                                            format_firehose_log_message(
                                                results.format_string,
                                                &oversize_strings,
                                                &message_re,
                                            )
                                        } else {
                                            // Format and map the log strings with the message format string found UUIDText or shared string file
                                            format_firehose_log_message(
                                                results.format_string,
                                                &firehose.message.item_info,
                                                &message_re,
                                            )
                                        };
                                    if exclude_mssing
                                        && log_message.contains("<Missing message data>")
                                    {
                                        LogData::add_missing(
                                            catalog_data,
                                            preamble_index,
                                            firehose_index,
                                            &unified_log_data.header,
                                            &mut missing_unified_log_data_vec,
                                            preamble,
                                        );
                                        continue;
                                    }

                                    log_message = format!(
                                        "Signpost ID: {:X} - Signpost Name: {:X}\n {}",
                                        firehose.firehose_signpost.signpost_id,
                                        firehose.firehose_signpost.signpost_name,
                                        log_message
                                    );

                                    if !firehose.message.backtrace_strings.is_empty() {
                                        log_data.message = format!(
                                            "Backtrace:\n{:}\n{:}",
                                            firehose.message.backtrace_strings.join("\n"),
                                            log_message
                                        );
                                    } else {
                                        log_data.message = log_message;
                                    }
                                }
                                Err(err) => {
                                    warn!("[macos-unifiedlogs] Failed to get message string data for firehose signpost log entry: {:?}", err);
                                }
                            }
                            if firehose.firehose_signpost.subsystem != 0 {
                                let results = catalog_data.catalog.get_subsystem(
                                    firehose.firehose_signpost.subsystem,
                                    preamble.first_number_proc_id,
                                    preamble.second_number_proc_id,
                                );
                                match results {
                                    Ok((_, subsystem)) => {
                                        log_data.subsystem = subsystem.subsystem;
                                        log_data.category = subsystem.category;
                                    }
                                    Err(err) => warn!(
                                        "[macos-unifiedlogs] Failed to get subsystem: {:?}",
                                        err
                                    ),
                                }
                            }
                        }
                        0x3 => {
                            let message_data = FirehoseTrace::get_firehose_trace_strings(
                                strings_data,
                                u64::from(firehose.format_string_location),
                                preamble.first_number_proc_id,
                                preamble.second_number_proc_id,
                                &catalog_data.catalog,
                            );
                            match message_data {
                                Ok((_, results)) => {
                                    log_data.library = results.library;
                                    log_data.library_uuid = results.library_uuid;
                                    log_data.process = results.process;
                                    log_data.process_uuid = results.process_uuid;

                                    let log_message = format_firehose_log_message(
                                        results.format_string,
                                        &firehose.message.item_info,
                                        &message_re,
                                    );

                                    if exclude_mssing
                                        && log_message.contains("<Missing message data>")
                                    {
                                        LogData::add_missing(
                                            catalog_data,
                                            preamble_index,
                                            firehose_index,
                                            &unified_log_data.header,
                                            &mut missing_unified_log_data_vec,
                                            preamble,
                                        );
                                        continue;
                                    }
                                    if !firehose.message.backtrace_strings.is_empty() {
                                        log_data.message = format!(
                                            "Backtrace:\n{:}\n{:}",
                                            firehose.message.backtrace_strings.join("\n"),
                                            log_message
                                        );
                                    } else {
                                        log_data.message = log_message;
                                    }
                                }
                                Err(err) => {
                                    warn!("[macos-unifiedlogs] Failed to get message string data for firehose activity log entry: {:?}", err);
                                }
                            }
                        }
                        _ => error!(
                            "[macos-unifiedlogs] Parsed unknown log firehose data: {:?}",
                            firehose
                        ),
                    }
                    log_data_vec.push(log_data);
                }
            }

            for simpledump in &catalog_data.simpledump {
                let no_firehose_preamble = 1;
                let log_data = LogData {
                    subsystem: simpledump.subsystem.to_owned(),
                    thread_id: simpledump.thread_id,
                    pid: simpledump.first_proc_id,
                    library: String::new(),
                    activity_id: 0,
                    time: TimesyncBoot::get_timestamp(
                        timesync_data,
                        &unified_log_data.header[0].boot_uuid,
                        simpledump.continous_time,
                        no_firehose_preamble,
                    ),
                    category: String::new(),
                    log_type: String::new(),
                    process: String::new(),
                    message: simpledump.message_string.to_owned(),
                    event_type: String::from("Simpledump"),
                    euid: 0,
                    boot_uuid: unified_log_data.header[0].boot_uuid.to_owned(),
                    timezone_name: unified_log_data.header[0]
                        .timezone_path
                        .split('/')
                        .last()
                        .unwrap_or("Unknown Timezone Name")
                        .to_string(),
                    library_uuid: simpledump.sender_uuid.to_owned(),
                    process_uuid: simpledump.dsc_uuid.to_owned(),
                    raw_message: String::new(),
                    message_entries: Vec::new(),
                };
                log_data_vec.push(log_data);
            }

            for statedump in &catalog_data.statedump {
                let no_firehose_preamble = 1;

                let data_string = match statedump.unknown_data_type {
                    0x1 => Statedump::parse_statedump_plist(&statedump.statedump_data),
                    0x2 => String::from("Statedump Protocol Buffer"),
                    0x3 => Statedump::parse_statedump_object(
                        &statedump.statedump_data,
                        &statedump.title_name,
                    ),
                    _ => {
                        warn!(
                            "Unknown statedump data type: {}",
                            statedump.unknown_data_type
                        );
                        let results = extract_string(&statedump.statedump_data);
                        match results {
                            Ok((_, string_data)) => string_data,
                            Err(err) => {
                                error!(
                                "[macos-unifiedlogs] Failed to extract string from statedump: {:?}",
                                err
                            );
                                String::from("Failed to extract string from statedump")
                            }
                        }
                    }
                };

                let log_data = LogData {
                    subsystem: String::new(),
                    thread_id: 0,
                    pid: statedump.first_proc_id,
                    library: String::new(),
                    activity_id: statedump.activity_id,
                    time: TimesyncBoot::get_timestamp(
                        timesync_data,
                        &unified_log_data.header[0].boot_uuid,
                        statedump.continuous_time,
                        no_firehose_preamble,
                    ),
                    category: String::new(),
                    event_type: String::from("Statedump"),
                    process: String::new(),
                    message: format!(
                        "title: {:?}\nObject Type: {:?}\n Object Type: {:?}\n{:?}",
                        statedump.title_name,
                        statedump.decoder_library,
                        statedump.decoder_type,
                        data_string
                    ),
                    log_type: String::new(),
                    euid: 0,
                    boot_uuid: unified_log_data.header[0].boot_uuid.to_owned(),
                    timezone_name: unified_log_data.header[0]
                        .timezone_path
                        .split('/')
                        .last()
                        .unwrap_or("Unknown Timezone Name")
                        .to_string(),
                    library_uuid: String::new(),
                    process_uuid: String::new(),
                    raw_message: String::new(),
                    message_entries: Vec::new(),
                };
                log_data_vec.push(log_data);
            }
=======
        let Ok(log_iterator) = LogIterator::new(unified_log_data, strings_data, shared_strings, timesync_data, exclude_missing) else {
            return (log_data_vec, missing_unified_log_data_vec)
        };
        for (mut log_data, mut missing_unified_log) in log_iterator {
            log_data_vec.append(&mut log_data);
            missing_unified_log_data_vec.header.append(&mut missing_unified_log.header);
            missing_unified_log_data_vec.catalog_data.append(&mut missing_unified_log.catalog_data);
            missing_unified_log_data_vec.oversize.append(&mut missing_unified_log.oversize);
>>>>>>> 39c8b8b4
        }

        (log_data_vec, missing_unified_log_data_vec)
    }

    /// Return log type based on parsed log data
    fn get_log_type(log_type: u8, activity_type: u8) -> String {
        match log_type {
            0x1 => {
                let activity = 2;
                if activity_type == activity {
                    String::from("Create")
                } else {
                    String::from("Info")
                }
            }
            0x2 => String::from("Debug"),
            0x3 => String::from("Useraction"),
            0x10 => String::from("Error"),
            0x11 => String::from("Fault"),
            0x80 => String::from("Process Signpost Event"),
            0x81 => String::from("Process Signpost Start"),
            0x82 => String::from("Process Signpost End"),
            0xc0 => String::from("System Signpost Event"), // Not seen but may exist?
            0xc1 => String::from("System Signpost Start"),
            0xc2 => String::from("System Signpost End"),
            0x40 => String::from("Thread Signpost Event"), // Not seen but may exist?
            0x41 => String::from("Thread Signpost Start"),
            0x42 => String::from("Thread Signpost End"),
            _ => String::from("Default"),
        }
    }

    /// Return the log event type based on parsed log data
    fn get_event_type(event_type: u8) -> String {
        match event_type {
            0x4 => String::from("Log"),
            0x2 => String::from("Activity"),
            0x3 => String::from("Trace"),
            0x6 => String::from("Signpost"),
            0x7 => String::from("Loss"),
            _ => String::from("Unknown"),
        }
    }

    /// Get the header of the Unified Log data (tracev3 file)
    fn get_header_data(
        data: Bytes<'_>,
        preamble: LogPreamble,
        unified_log_data: &mut UnifiedLogData,
    ) {
        let header_results = HeaderChunk::parse(data, preamble);
        match header_results {
            Ok((_, header_data)) => unified_log_data.header.push(header_data),
            Err(err) => error!("[macos-unifiedlogs] Failed to parse header data: {:?}", err),
        }
    }

    /// Get the Catalog of the Unified Log data (tracev3 file)
    fn get_catalog_data(
        data: Bytes<'_>,
        preamble: LogPreamble,
        unified_log_data: &mut UnifiedLogCatalogData,
    ) {
        let catalog_results = CatalogChunk::parse(data, preamble);
        match catalog_results {
            Ok((_, catalog_data)) => unified_log_data.catalog = catalog_data,
            Err(err) => error!(
                "[macos-unifiedlogs] Failed to parse catalog data: {:?}",
                err
            ),
        }
    }

    /// Get the Chunkset of the Unified Log data (tracev3)
    fn get_chunkset_data(
        data: &[u8],
        catalog_data: &mut UnifiedLogCatalogData,
        unified_log_data: &mut UnifiedLogData,
    ) {
        // Parse and decompress the chunkset entries
        let chunkset_data_results = ChunksetChunk::parse_chunkset(data);
        match chunkset_data_results {
            Ok((_, chunkset_data)) => {
                // Parse the decompressed data which contains the log data
                let _result = ChunksetChunk::parse_chunkset_data(
                    &chunkset_data.decompressed_data,
                    catalog_data,
                );
                unified_log_data.oversize.append(&mut catalog_data.oversize);
            }
            Err(err) => error!(
                "[macos-unifiedlogs] Failed to parse chunkset data: {:?}",
                err
            ),
        }
    }

    /// Track log entries that are missing data that could in another tracev3 file
    fn track_missing(
        first_proc_id: u64,
        second_proc_id: u32,
        time: u64,
        firehose: Firehose,
    ) -> FirehosePreamble {
        FirehosePreamble {
            chunk_tag: 0,
            chunk_sub_tag: 0,
            chunk_data_size: 0,
            first_number_proc_id: first_proc_id,
            second_number_proc_id: second_proc_id,
            collapsed: 0,
            unknown: Vec::new(),
            public_data_size: 0,
            private_data_virtual_offset: 0,
            unkonwn2: 0,
            unknown3: 0,
            base_continous_time: time,
            public_data: vec![firehose],
            ttl: 0,
        }
    }

    /// Add all missing log entries to log data tracker. Log data may be in another file. Mainly related to logs with that have Oversize data
    fn add_missing(
        catalog_data: &UnifiedLogCatalogData,
        preamble_index: usize,
        firehose_index: usize,
        header: &[HeaderChunk],
        missing_unified_log_data_vec: &mut UnifiedLogData,
        preamble: &FirehosePreamble,
    ) {
        let missing_firehose = LogData::track_missing(
            catalog_data.firehose[preamble_index].first_number_proc_id,
            catalog_data.firehose[preamble_index].second_number_proc_id,
            catalog_data.firehose[preamble_index].base_continous_time,
            preamble.public_data[firehose_index].to_owned(),
        );
        let mut missing_unified_log_data = UnifiedLogCatalogData {
            catalog: catalog_data.catalog.to_owned(),
            firehose: Vec::new(),
            simpledump: Vec::new(),
            statedump: Vec::new(),
            oversize: Vec::new(),
        };

        missing_unified_log_data.firehose.push(missing_firehose);
        header.clone_into(&mut missing_unified_log_data_vec.header);

        missing_unified_log_data_vec
            .catalog_data
            .push(missing_unified_log_data);
    }
}

#[cfg(test)]
mod tests {
    use std::{fs, path::PathBuf};

    use crate::{
        catalog::CatalogChunk,
        chunks::firehose::{
            activity::FirehoseActivity,
            firehose_log::{Firehose, FirehoseItemData},
            flags::FirehoseFormatters,
            loss::FirehoseLoss,
            nonactivity::FirehoseNonActivity,
            signpost::FirehoseSignpost,
            trace::FirehoseTrace,
        },
        parser::{collect_shared_strings, collect_strings, collect_timesync, parse_log},
        preamble::LogPreamble,
        unified_log::UnifiedLogCatalogData,
    };

    use super::{LogData, UnifiedLogData};

    #[cfg(feature = "test_data")]
    #[test]
    fn test_parse_unified_log() {
        let mut test_path = PathBuf::from(env!("CARGO_MANIFEST_DIR"));
        test_path.push(
            "tests/test_data/system_logs_big_sur.logarchive/Persist/0000000000000002.tracev3",
        );

        let buffer = fs::read(test_path).unwrap();

        let (_, results) = LogData::parse_unified_log(&buffer).unwrap();
        assert_eq!(results.catalog_data.len(), 56);
        assert_eq!(results.header.len(), 1);
        assert_eq!(results.oversize.len(), 12);
    }

    #[cfg(feature = "test_data")]
    #[test]
    fn test_bad_log_header() {
        let mut test_path = PathBuf::from(env!("CARGO_MANIFEST_DIR"));
        test_path.push("tests/test_data/Bad Data/TraceV3/Bad_header_0000000000000005.tracev3");

        let buffer = fs::read(test_path).unwrap();
        let (_, results) = LogData::parse_unified_log(&buffer).unwrap();
        assert_eq!(results.catalog_data.len(), 36);
        assert_eq!(results.header.len(), 0);
        assert_eq!(results.oversize.len(), 28);
    }

    #[cfg(feature = "test_data")]
    #[test]
    #[should_panic(expected = "Eof")]
    fn test_bad_log_content() {
        let mut test_path = PathBuf::from(env!("CARGO_MANIFEST_DIR"));
        test_path.push("tests/test_data/Bad Data/TraceV3/Bad_content_0000000000000005.tracev3");

        let buffer = fs::read(test_path).unwrap();
        let (_, _) = LogData::parse_unified_log(&buffer).unwrap();
    }

    #[cfg(feature = "test_data")]
    #[test]
    #[should_panic(expected = "Eof")]
    fn test_bad_log_file() {
        let mut test_path = PathBuf::from(env!("CARGO_MANIFEST_DIR"));
        test_path.push("tests/test_data/Bad Data/TraceV3/00.tracev3");

        let buffer = fs::read(test_path).unwrap();
        let (_, _) = LogData::parse_unified_log(&buffer).unwrap();
    }

    #[cfg(feature = "test_data")]
    #[test]
    fn test_build_log() {
        let mut test_path = PathBuf::from(env!("CARGO_MANIFEST_DIR"));
        test_path.push("tests/test_data/system_logs_big_sur.logarchive");
        let string_results = collect_strings(&test_path.display().to_string()).unwrap();

        test_path.push("dsc");
        let shared_strings_results =
            collect_shared_strings(&test_path.display().to_string()).unwrap();
        test_path.pop();

        test_path.push("timesync");
        let timesync_data = collect_timesync(&test_path.display().to_string()).unwrap();
        test_path.pop();

        test_path.push("Persist/0000000000000002.tracev3");

        let log_data = parse_log(&test_path.display().to_string()).unwrap();

        let exclude_missing = false;
        let (results, _) = LogData::build_log(
            &log_data,
            &string_results,
            &shared_strings_results,
            &timesync_data,
            exclude_missing,
        );
        assert_eq!(results.len(), 207366);
        assert_eq!(results[0].process, "/usr/libexec/lightsoutmanagementd");
        assert_eq!(results[0].subsystem, "com.apple.lom");
        assert_eq!(results[0].time, 1642302326434850732.0);
        assert_eq!(results[0].activity_id, 0);
        assert_eq!(results[0].library, "/usr/libexec/lightsoutmanagementd");
        assert_eq!(results[0].library_uuid, "6C3ADF991F033C1C96C4ADFAA12D8CED");
        assert_eq!(results[0].process_uuid, "6C3ADF991F033C1C96C4ADFAA12D8CED");
        assert_eq!(results[0].message, "LOMD Start");
        assert_eq!(results[0].pid, 45);
        assert_eq!(results[0].thread_id, 588);
        assert_eq!(results[0].category, "device");
        assert_eq!(results[0].log_type, "Default");
        assert_eq!(results[0].event_type, "Log");
        assert_eq!(results[0].euid, 0);
        assert_eq!(results[0].boot_uuid, "80D194AF56A34C54867449D2130D41BB");
        assert_eq!(results[0].timezone_name, "Pacific");
        assert_eq!(results[0].raw_message, "LOMD Start");
        assert_eq!(results[0].timestamp, "2022-01-16T03:05:26.434850816Z")
    }

    #[test]
    fn test_get_log_type() {
        let mut log_type = 0x2;
        let activity_type = 0x2;

        let mut log_string = LogData::get_log_type(log_type, activity_type);
        assert_eq!(log_string, "Debug");
        log_type = 0x1;
        log_string = LogData::get_log_type(log_type, activity_type);
        assert_eq!(log_string, "Create");
    }

    #[test]
    fn test_get_event_type() {
        let event_type = 0x2;
        let event_string = LogData::get_event_type(event_type);
        assert_eq!(event_string, "Activity");
    }

    #[test]
    fn test_get_header_data() -> anyhow::Result<()> {
        let test_chunk_header = &[
            0, 16, 0, 0, 17, 0, 0, 0, 208, 0, 0, 0, 0, 0, 0, 0, 1, 0, 0, 0, 1, 0, 0, 0, 15, 105,
            217, 162, 204, 126, 0, 0, 48, 215, 18, 98, 0, 0, 0, 0, 203, 138, 9, 0, 44, 1, 0, 0, 0,
            0, 0, 0, 1, 0, 0, 0, 0, 97, 0, 0, 8, 0, 0, 0, 6, 112, 124, 198, 169, 153, 1, 0, 1, 97,
            0, 0, 56, 0, 0, 0, 7, 0, 0, 0, 8, 0, 0, 0, 50, 49, 65, 53, 53, 57, 0, 0, 0, 0, 0, 0, 0,
            0, 0, 0, 77, 97, 99, 66, 111, 111, 107, 80, 114, 111, 49, 54, 44, 49, 0, 0, 0, 0, 0, 0,
            0, 0, 0, 0, 0, 0, 0, 0, 0, 0, 0, 0, 2, 97, 0, 0, 24, 0, 0, 0, 195, 32, 184, 206, 151,
            250, 77, 165, 159, 49, 125, 57, 46, 56, 156, 234, 85, 0, 0, 0, 0, 0, 0, 0, 3, 97, 0, 0,
            48, 0, 0, 0, 47, 118, 97, 114, 47, 100, 98, 47, 116, 105, 109, 101, 122, 111, 110, 101,
            47, 122, 111, 110, 101, 105, 110, 102, 111, 47, 65, 109, 101, 114, 105, 99, 97, 47, 78,
            101, 119, 95, 89, 111, 114, 107, 0, 0, 0, 0, 0, 0,
        ];

        let mut data = UnifiedLogData {
            header: Vec::new(),
            catalog_data: Vec::new(),
            oversize: Vec::new(),
        };

        let (input, preamble) = LogPreamble::parse(test_chunk_header)?;
        LogData::get_header_data(&input, preamble, &mut data);
        assert_eq!(data.header.len(), 1);

        Ok(())
    }

    #[test]
    fn test_get_catalog_data() -> anyhow::Result<()> {
        let test_chunk_catalog = &[
            11, 96, 0, 0, 17, 0, 0, 0, 208, 1, 0, 0, 0, 0, 0, 0, 32, 0, 96, 0, 1, 0, 160, 0, 7, 0,
            0, 0, 0, 0, 0, 0, 20, 165, 44, 35, 253, 233, 2, 0, 43, 239, 210, 12, 24, 236, 56, 56,
            129, 79, 43, 78, 90, 243, 188, 236, 61, 5, 132, 95, 63, 101, 53, 143, 158, 191, 34, 54,
            231, 114, 172, 1, 99, 111, 109, 46, 97, 112, 112, 108, 101, 46, 83, 107, 121, 76, 105,
            103, 104, 116, 0, 112, 101, 114, 102, 111, 114, 109, 97, 110, 99, 101, 95, 105, 110,
            115, 116, 114, 117, 109, 101, 110, 116, 97, 116, 105, 111, 110, 0, 116, 114, 97, 99,
            105, 110, 103, 46, 115, 116, 97, 108, 108, 115, 0, 0, 0, 0, 0, 0, 0, 0, 0, 1, 0, 158,
            0, 0, 0, 0, 0, 0, 0, 55, 1, 0, 0, 158, 0, 0, 0, 88, 0, 0, 0, 0, 0, 0, 0, 0, 0, 0, 0, 0,
            0, 0, 0, 2, 0, 0, 0, 0, 0, 0, 0, 87, 0, 0, 0, 19, 0, 78, 0, 0, 0, 47, 0, 0, 0, 0, 0,
            246, 113, 118, 43, 250, 233, 2, 0, 62, 195, 90, 26, 9, 234, 2, 0, 120, 255, 0, 0, 0, 1,
            0, 0, 1, 0, 0, 0, 0, 0, 3, 0, 0, 0, 0, 0, 19, 0, 47, 0, 48, 89, 60, 28, 9, 234, 2, 0,
            99, 50, 207, 40, 18, 234, 2, 0, 112, 240, 0, 0, 0, 1, 0, 0, 1, 0, 0, 0, 0, 0, 3, 0, 0,
            0, 0, 0, 19, 0, 47, 0, 153, 6, 208, 41, 18, 234, 2, 0, 0, 214, 108, 78, 32, 234, 2, 0,
            0, 0, 1, 0, 0, 1, 0, 0, 1, 0, 0, 0, 0, 0, 3, 0, 0, 0, 0, 0, 19, 0, 47, 0, 128, 0, 87,
            79, 32, 234, 2, 0, 137, 5, 2, 205, 41, 234, 2, 0, 88, 255, 0, 0, 0, 1, 0, 0, 1, 0, 0,
            0, 0, 0, 3, 0, 0, 0, 0, 0, 19, 0, 47, 0, 185, 11, 2, 205, 41, 234, 2, 0, 172, 57, 107,
            20, 56, 234, 2, 0, 152, 255, 0, 0, 0, 1, 0, 0, 1, 0, 0, 0, 0, 0, 3, 0, 0, 0, 0, 0, 19,
            0, 47, 0, 53, 172, 105, 21, 56, 234, 2, 0, 170, 167, 194, 43, 68, 234, 2, 0, 144, 255,
            0, 0, 0, 1, 0, 0, 1, 0, 0, 0, 0, 0, 3, 0, 0, 0, 0, 0, 19, 0, 47, 0, 220, 202, 171, 57,
            68, 234, 2, 0, 119, 171, 170, 119, 76, 234, 2, 0, 240, 254, 0, 0, 0, 1, 0, 0, 1, 0, 0,
            0, 0, 0, 3, 0, 0, 0, 0, 0, 19, 0, 47, 0,
        ];
        let mut data = UnifiedLogCatalogData {
            catalog: CatalogChunk {
                chunk_tag: 0,
                chunk_sub_tag: 0,
                chunk_data_size: 0,
                catalog_subsystem_strings_offset: 0,
                catalog_process_info_entries_offset: 0,
                number_process_information_entries: 0,
                catalog_offset_sub_chunks: 0,
                number_sub_chunks: 0,
                unknown: Vec::new(),
                earliest_firehose_timestamp: 0,
                catalog_uuids: Vec::new(),
                catalog_subsystem_strings: Vec::new(),
                catalog_process_info_entries: Vec::new(),
                catalog_subchunks: Vec::new(),
            },
            firehose: Vec::new(),
            simpledump: Vec::new(),
            statedump: Vec::new(),
            oversize: Vec::new(),
        };

        let (input, preamble) = LogPreamble::parse(test_chunk_catalog)?;
        LogData::get_catalog_data(input, preamble, &mut data);
        assert_eq!(data.catalog.chunk_tag, 0x600b);
        assert_eq!(data.catalog.chunk_sub_tag, 17);
        assert_eq!(data.catalog.chunk_data_size, 464);
        assert_eq!(data.catalog.catalog_subsystem_strings_offset, 32);
        assert_eq!(data.catalog.catalog_process_info_entries_offset, 96);
        assert_eq!(data.catalog.number_process_information_entries, 1);
        assert_eq!(data.catalog.catalog_offset_sub_chunks, 160);
        assert_eq!(data.catalog.number_sub_chunks, 7);
        assert_eq!(data.catalog.unknown, [0, 0, 0, 0, 0, 0]);
        assert_eq!(data.catalog.earliest_firehose_timestamp, 820223379547412);
        assert_eq!(
            data.catalog.catalog_uuids,
            [
                "2BEFD20C18EC3838814F2B4E5AF3BCEC",
                "3D05845F3F65358F9EBF2236E772AC01"
            ]
        );
        assert_eq!(
            data.catalog.catalog_subsystem_strings,
            [
                99, 111, 109, 46, 97, 112, 112, 108, 101, 46, 83, 107, 121, 76, 105, 103, 104, 116,
                0, 112, 101, 114, 102, 111, 114, 109, 97, 110, 99, 101, 95, 105, 110, 115, 116,
                114, 117, 109, 101, 110, 116, 97, 116, 105, 111, 110, 0, 116, 114, 97, 99, 105,
                110, 103, 46, 115, 116, 97, 108, 108, 115, 0, 0, 0
            ]
        );
        assert_eq!(data.catalog.catalog_process_info_entries.len(), 1);
        assert_eq!(
            data.catalog.catalog_process_info_entries[0].main_uuid,
            "2BEFD20C18EC3838814F2B4E5AF3BCEC"
        );
        assert_eq!(
            data.catalog.catalog_process_info_entries[0].dsc_uuid,
            "3D05845F3F65358F9EBF2236E772AC01"
        );

        assert_eq!(data.catalog.catalog_subchunks.len(), 7);

        Ok(())
    }

    #[cfg(feature = "test_data")]
    #[test]
    fn test_get_chunkset_data() {
        let mut test_path = PathBuf::from(env!("CARGO_MANIFEST_DIR"));
        test_path.push("tests/test_data/Chunkset Tests/high_sierra_compressed_chunkset.raw");

        let buffer = fs::read(test_path).unwrap();

        let mut unified_log = UnifiedLogCatalogData {
            catalog: CatalogChunk {
                chunk_tag: 0,
                chunk_sub_tag: 0,
                chunk_data_size: 0,
                catalog_subsystem_strings_offset: 0,
                catalog_process_info_entries_offset: 0,
                number_process_information_entries: 0,
                catalog_offset_sub_chunks: 0,
                number_sub_chunks: 0,
                unknown: Vec::new(),
                earliest_firehose_timestamp: 0,
                catalog_uuids: Vec::new(),
                catalog_subsystem_strings: Vec::new(),
                catalog_process_info_entries: Vec::new(),
                catalog_subchunks: Vec::new(),
            },
            firehose: Vec::new(),
            simpledump: Vec::new(),
            statedump: Vec::new(),
            oversize: Vec::new(),
        };

        let mut log_data = UnifiedLogData {
            header: Vec::new(),
            catalog_data: Vec::new(),
            oversize: Vec::new(),
        };

        LogData::get_chunkset_data(&buffer, &mut unified_log, &mut log_data);
        assert_eq!(unified_log.catalog.chunk_tag, 0);
        assert_eq!(unified_log.firehose.len(), 21);
        assert_eq!(unified_log.statedump.len(), 0);
        assert_eq!(unified_log.simpledump.len(), 0);
        assert_eq!(unified_log.oversize.len(), 0);

        assert_eq!(
            unified_log.firehose[0].public_data[0].message.item_info[0].message_strings,
            "483.700"
        );
        assert_eq!(unified_log.firehose[0].base_continous_time, 0);
        assert_eq!(unified_log.firehose[0].first_number_proc_id, 70);
        assert_eq!(unified_log.firehose[0].second_number_proc_id, 71);
        assert_eq!(unified_log.firehose[0].public_data_size, 4040);
        assert_eq!(unified_log.firehose[0].private_data_virtual_offset, 4096);
    }

    #[test]
    fn test_track_missing() {
        let first_proc_id = 1;
        let second_proc_id = 2;
        let time = 11;
        let test_firehose = Firehose {
            unknown_log_activity_type: 0,
            unknown_log_type: 0,
            flags: 0,
            format_string_location: 0,
            thread_id: 0,
            continous_time_delta: 0,
            continous_time_delta_upper: 0,
            data_size: 0,
            firehose_activity: FirehoseActivity {
                unknown_activity_id: 0,
                unknown_sentinal: 0,
                pid: 0,
                unknown_activity_id_2: 0,
                unknown_sentinal_2: 0,
                unknown_activity_id_3: 0,
                unknown_sentinal_3: 0,
                unknown_message_string_ref: 0,
                unknown_pc_id: 0,
                firehose_formatters: FirehoseFormatters {
                    main_exe: false,
                    shared_cache: false,
                    has_large_offset: 0,
                    large_shared_cache: 0,
                    absolute: false,
                    uuid_relative: String::new(),
                    main_plugin: false,
                    pc_style: false,
                    main_exe_alt_index: 0,
                },
            },
            firehose_non_activity: FirehoseNonActivity {
                unknown_activity_id: 0,
                unknown_sentinal: 0,
                private_strings_offset: 0,
                private_strings_size: 0,
                unknown_message_string_ref: 0,
                subsystem_value: 0,
                ttl_value: 0,
                data_ref_value: 0,
                unknown_pc_id: 0,
                firehose_formatters: FirehoseFormatters {
                    main_exe: false,
                    shared_cache: false,
                    has_large_offset: 0,
                    large_shared_cache: 0,
                    absolute: false,
                    uuid_relative: String::new(),
                    main_plugin: false,
                    pc_style: false,
                    main_exe_alt_index: 0,
                },
            },
            firehose_loss: FirehoseLoss {
                start_time: 0,
                end_time: 0,
                count: 0,
            },
            firehose_trace: FirehoseTrace {
                unknown_pc_id: 0,
                message_data: FirehoseItemData {
                    item_info: Vec::new(),
                    backtrace_strings: Vec::new(),
                },
            },
            firehose_signpost: FirehoseSignpost {
                unknown_pc_id: 0,
                unknown_activity_id: 0,
                unknown_sentinel: 0,
                subsystem: 0,
                signpost_id: 0,
                signpost_name: 0,
                private_strings_offset: 0,
                private_strings_size: 0,
                ttl_value: 0,
                firehose_formatters: FirehoseFormatters {
                    main_exe: false,
                    shared_cache: false,
                    has_large_offset: 0,
                    large_shared_cache: 0,
                    absolute: false,
                    uuid_relative: String::new(),
                    main_plugin: false,
                    pc_style: false,
                    main_exe_alt_index: 0,
                },
                data_ref_value: 0,
            },
            unknown_item: 0,
            number_items: 0,
            message: FirehoseItemData {
                item_info: Vec::new(),
                backtrace_strings: Vec::new(),
            },
        };

        let missing_firehose =
            LogData::track_missing(first_proc_id, second_proc_id, time, test_firehose);
        assert_eq!(missing_firehose.first_number_proc_id, first_proc_id);
        assert_eq!(missing_firehose.second_number_proc_id, second_proc_id);
        assert_eq!(missing_firehose.base_continous_time, time);
    }

    #[cfg(feature = "test_data")]
    #[test]
    fn test_add_missing() {
        let mut missing_unified_log_data_vec = UnifiedLogData {
            header: Vec::new(),
            catalog_data: Vec::new(),
            oversize: Vec::new(),
        };
        let mut test_path = PathBuf::from(env!("CARGO_MANIFEST_DIR"));
        test_path.push(
            "tests/test_data/system_logs_big_sur.logarchive/Persist/0000000000000002.tracev3",
        );

        let log_data = parse_log(&test_path.display().to_string()).unwrap();

        LogData::add_missing(
            &log_data.catalog_data[0],
            0,
            0,
            &log_data.header,
            &mut missing_unified_log_data_vec,
            &log_data.catalog_data[0].firehose[0],
        );
        assert_eq!(missing_unified_log_data_vec.header.len(), 1);
        assert_eq!(
            missing_unified_log_data_vec.header[0].boot_uuid,
            "80D194AF56A34C54867449D2130D41BB"
        );
        assert_eq!(missing_unified_log_data_vec.header[0].logd_pid, 42);
        assert_eq!(missing_unified_log_data_vec.catalog_data.len(), 1);
        assert_eq!(
            missing_unified_log_data_vec.catalog_data[0]
                .catalog
                .catalog_subsystem_strings_offset,
            848
        );
        assert_eq!(
            missing_unified_log_data_vec.catalog_data[0].firehose.len(),
            1
        );
        assert_eq!(
            missing_unified_log_data_vec.catalog_data[0].firehose[0].first_number_proc_id,
            45
        );
        assert_eq!(
            missing_unified_log_data_vec.catalog_data[0].firehose[0].second_number_proc_id,
            188
        );
    }
}<|MERGE_RESOLUTION|>--- conflicted
+++ resolved
@@ -774,479 +774,6 @@
             oversize: Vec::new(),
         };
 
-<<<<<<< HEAD
-        for catalog_data in &unified_log_data.catalog_data {
-            for (preamble_index, preamble) in catalog_data.firehose.iter().enumerate() {
-                for (firehose_index, firehose) in preamble.public_data.iter().enumerate() {
-                    // The continous time is actually 6 bytes long. Combining 4 bytes and 2 bytes
-                    let firehose_log_entry_continous_time =
-                        u64::from(firehose.continous_time_delta)
-                            | ((u64::from(firehose.continous_time_delta_upper)) << 32);
-
-                    let continous_time =
-                        preamble.base_continous_time + firehose_log_entry_continous_time;
-
-                    // Calculate the timestamp for the log entry
-                    let timestamp = TimesyncBoot::get_timestamp(
-                        timesync_data,
-                        &unified_log_data.header[0].boot_uuid,
-                        continous_time,
-                        preamble.base_continous_time,
-                    );
-
-                    // Our struct format to hold and show the log data
-                    let mut log_data = LogData {
-                        subsystem: String::new(),
-                        thread_id: firehose.thread_id,
-                        pid: catalog_data.catalog.get_pid(
-                            preamble.first_number_proc_id,
-                            preamble.second_number_proc_id,
-                        ),
-                        library: String::new(),
-                        activity_id: 0,
-                        time: timestamp,
-                        category: String::new(),
-                        log_type: LogData::get_log_type(
-                            firehose.unknown_log_type,
-                            firehose.unknown_log_activity_type,
-                        ),
-                        process: String::new(),
-                        message: String::new(),
-                        event_type: LogData::get_event_type(firehose.unknown_log_activity_type),
-                        euid: catalog_data.catalog.get_euid(
-                            preamble.first_number_proc_id,
-                            preamble.second_number_proc_id,
-                        ),
-                        boot_uuid: unified_log_data.header[0].boot_uuid.to_owned(),
-                        timezone_name: unified_log_data.header[0]
-                            .timezone_path
-                            .split('/')
-                            .last()
-                            .unwrap_or("Unknown Timezone Name")
-                            .to_string(),
-                        library_uuid: String::new(),
-                        process_uuid: String::new(),
-                        raw_message: String::new(),
-                        message_entries: firehose.message.item_info.to_owned(),
-                    };
-
-                    // 0x4 - Non-activity log entry. Ex: log default, log error, etc
-                    // 0x2 - Activity log entry. Ex: activity create
-                    // 0x7 - Loss log entry. Ex: loss
-                    // 0x6 - Signpost entry. Ex: process signpost, thread signpost, system signpost
-                    // 0x3 - Trace log entry. Ex: trace default
-                    match firehose.unknown_log_activity_type {
-                        0x4 => {
-                            log_data.activity_id =
-                                u64::from(firehose.firehose_non_activity.unknown_activity_id);
-                            let message_data =
-                                FirehoseNonActivity::get_firehose_nonactivity_strings(
-                                    &firehose.firehose_non_activity,
-                                    strings_data,
-                                    shared_strings,
-                                    u64::from(firehose.format_string_location),
-                                    preamble.first_number_proc_id,
-                                    preamble.second_number_proc_id,
-                                    &catalog_data.catalog,
-                                );
-
-                            match message_data {
-                                Ok((_, results)) => {
-                                    log_data.library = results.library;
-                                    log_data.library_uuid = results.library_uuid;
-                                    log_data.process = results.process;
-                                    log_data.process_uuid = results.process_uuid;
-                                    log_data.raw_message = results.format_string.to_owned();
-
-                                    // If the non-activity log entry has a data ref value then the message strings are stored in an oversize log entry
-                                    let log_message =
-                                        if firehose.firehose_non_activity.data_ref_value != 0 {
-                                            let oversize_strings = Oversize::get_oversize_strings(
-                                                u32::from(
-                                                    firehose.firehose_non_activity.data_ref_value,
-                                                ),
-                                                preamble.first_number_proc_id,
-                                                preamble.second_number_proc_id,
-                                                &unified_log_data.oversize,
-                                            );
-                                            // Format and map the log strings with the message format string found UUIDText or shared string file
-                                            format_firehose_log_message(
-                                                results.format_string,
-                                                &oversize_strings,
-                                                &message_re,
-                                            )
-                                        } else {
-                                            // Format and map the log strings with the message format string found UUIDText or shared string file
-                                            format_firehose_log_message(
-                                                results.format_string,
-                                                &firehose.message.item_info,
-                                                &message_re,
-                                            )
-                                        };
-                                    // If we are tracking missing data (due to it being stored in another log file). Add missing data to vec to track and parse again once we got all data
-                                    if exclude_mssing
-                                        && log_message.contains("<Missing message data>")
-                                    {
-                                        LogData::add_missing(
-                                            catalog_data,
-                                            preamble_index,
-                                            firehose_index,
-                                            &unified_log_data.header,
-                                            &mut missing_unified_log_data_vec,
-                                            preamble,
-                                        );
-                                        continue;
-                                    }
-
-                                    if !firehose.message.backtrace_strings.is_empty() {
-                                        log_data.message = format!(
-                                            "Backtrace:\n{:}\n{:}",
-                                            firehose.message.backtrace_strings.join("\n"),
-                                            log_message
-                                        );
-                                    } else {
-                                        log_data.message = log_message;
-                                    }
-                                }
-                                Err(err) => {
-                                    warn!("[macos-unifiedlogs] Failed to get message string data for firehose non-activity log entry: {:?}", err);
-                                }
-                            }
-
-                            if firehose.firehose_non_activity.subsystem_value != 0 {
-                                let results = catalog_data.catalog.get_subsystem(
-                                    firehose.firehose_non_activity.subsystem_value,
-                                    preamble.first_number_proc_id,
-                                    preamble.second_number_proc_id,
-                                );
-                                match results {
-                                    Ok((_, subsystem)) => {
-                                        log_data.subsystem = subsystem.subsystem;
-                                        log_data.category = subsystem.category;
-                                    }
-                                    Err(err) => warn!(
-                                        "[macos-unifiedlogs] Failed to get subsystem: {:?}",
-                                        err
-                                    ),
-                                }
-                            }
-                        }
-                        0x7 => {
-                            // No message data in loss entries
-                            log_data.log_type = String::new();
-                        }
-                        0x2 => {
-                            log_data.activity_id =
-                                u64::from(firehose.firehose_activity.unknown_activity_id);
-                            let message_data = FirehoseActivity::get_firehose_activity_strings(
-                                &firehose.firehose_activity,
-                                strings_data,
-                                shared_strings,
-                                u64::from(firehose.format_string_location),
-                                preamble.first_number_proc_id,
-                                preamble.second_number_proc_id,
-                                &catalog_data.catalog,
-                            );
-                            match message_data {
-                                Ok((_, results)) => {
-                                    log_data.library = results.library;
-                                    log_data.library_uuid = results.library_uuid;
-                                    log_data.process = results.process;
-                                    log_data.process_uuid = results.process_uuid;
-                                    log_data.raw_message = results.format_string.to_owned();
-
-                                    let log_message = format_firehose_log_message(
-                                        results.format_string,
-                                        &firehose.message.item_info,
-                                        &message_re,
-                                    );
-
-                                    if exclude_mssing
-                                        && log_message.contains("<Missing message data>")
-                                    {
-                                        LogData::add_missing(
-                                            catalog_data,
-                                            preamble_index,
-                                            firehose_index,
-                                            &unified_log_data.header,
-                                            &mut missing_unified_log_data_vec,
-                                            preamble,
-                                        );
-                                        continue;
-                                    }
-                                    if !firehose.message.backtrace_strings.is_empty() {
-                                        log_data.message = format!(
-                                            "Backtrace:\n{:}\n{:}",
-                                            firehose.message.backtrace_strings.join("\n"),
-                                            log_message
-                                        );
-                                    } else {
-                                        log_data.message = log_message;
-                                    }
-                                }
-                                Err(err) => {
-                                    warn!("[macos-unifiedlogs] Failed to get message string data for firehose activity log entry: {:?}", err);
-                                }
-                            }
-                        }
-                        0x6 => {
-                            log_data.activity_id =
-                                u64::from(firehose.firehose_signpost.unknown_activity_id);
-                            let message_data = FirehoseSignpost::get_firehose_signpost(
-                                &firehose.firehose_signpost,
-                                strings_data,
-                                shared_strings,
-                                u64::from(firehose.format_string_location),
-                                preamble.first_number_proc_id,
-                                preamble.second_number_proc_id,
-                                &catalog_data.catalog,
-                            );
-                            match message_data {
-                                Ok((_, results)) => {
-                                    log_data.library = results.library;
-                                    log_data.library_uuid = results.library_uuid;
-                                    log_data.process = results.process;
-                                    log_data.process_uuid = results.process_uuid;
-                                    log_data.raw_message = results.format_string.to_owned();
-
-                                    let mut log_message =
-                                        if firehose.firehose_non_activity.data_ref_value != 0 {
-                                            let oversize_strings = Oversize::get_oversize_strings(
-                                                u32::from(
-                                                    firehose.firehose_non_activity.data_ref_value,
-                                                ),
-                                                preamble.first_number_proc_id,
-                                                preamble.second_number_proc_id,
-                                                &unified_log_data.oversize,
-                                            );
-                                            // Format and map the log strings with the message format string found UUIDText or shared string file
-                                            format_firehose_log_message(
-                                                results.format_string,
-                                                &oversize_strings,
-                                                &message_re,
-                                            )
-                                        } else {
-                                            // Format and map the log strings with the message format string found UUIDText or shared string file
-                                            format_firehose_log_message(
-                                                results.format_string,
-                                                &firehose.message.item_info,
-                                                &message_re,
-                                            )
-                                        };
-                                    if exclude_mssing
-                                        && log_message.contains("<Missing message data>")
-                                    {
-                                        LogData::add_missing(
-                                            catalog_data,
-                                            preamble_index,
-                                            firehose_index,
-                                            &unified_log_data.header,
-                                            &mut missing_unified_log_data_vec,
-                                            preamble,
-                                        );
-                                        continue;
-                                    }
-
-                                    log_message = format!(
-                                        "Signpost ID: {:X} - Signpost Name: {:X}\n {}",
-                                        firehose.firehose_signpost.signpost_id,
-                                        firehose.firehose_signpost.signpost_name,
-                                        log_message
-                                    );
-
-                                    if !firehose.message.backtrace_strings.is_empty() {
-                                        log_data.message = format!(
-                                            "Backtrace:\n{:}\n{:}",
-                                            firehose.message.backtrace_strings.join("\n"),
-                                            log_message
-                                        );
-                                    } else {
-                                        log_data.message = log_message;
-                                    }
-                                }
-                                Err(err) => {
-                                    warn!("[macos-unifiedlogs] Failed to get message string data for firehose signpost log entry: {:?}", err);
-                                }
-                            }
-                            if firehose.firehose_signpost.subsystem != 0 {
-                                let results = catalog_data.catalog.get_subsystem(
-                                    firehose.firehose_signpost.subsystem,
-                                    preamble.first_number_proc_id,
-                                    preamble.second_number_proc_id,
-                                );
-                                match results {
-                                    Ok((_, subsystem)) => {
-                                        log_data.subsystem = subsystem.subsystem;
-                                        log_data.category = subsystem.category;
-                                    }
-                                    Err(err) => warn!(
-                                        "[macos-unifiedlogs] Failed to get subsystem: {:?}",
-                                        err
-                                    ),
-                                }
-                            }
-                        }
-                        0x3 => {
-                            let message_data = FirehoseTrace::get_firehose_trace_strings(
-                                strings_data,
-                                u64::from(firehose.format_string_location),
-                                preamble.first_number_proc_id,
-                                preamble.second_number_proc_id,
-                                &catalog_data.catalog,
-                            );
-                            match message_data {
-                                Ok((_, results)) => {
-                                    log_data.library = results.library;
-                                    log_data.library_uuid = results.library_uuid;
-                                    log_data.process = results.process;
-                                    log_data.process_uuid = results.process_uuid;
-
-                                    let log_message = format_firehose_log_message(
-                                        results.format_string,
-                                        &firehose.message.item_info,
-                                        &message_re,
-                                    );
-
-                                    if exclude_mssing
-                                        && log_message.contains("<Missing message data>")
-                                    {
-                                        LogData::add_missing(
-                                            catalog_data,
-                                            preamble_index,
-                                            firehose_index,
-                                            &unified_log_data.header,
-                                            &mut missing_unified_log_data_vec,
-                                            preamble,
-                                        );
-                                        continue;
-                                    }
-                                    if !firehose.message.backtrace_strings.is_empty() {
-                                        log_data.message = format!(
-                                            "Backtrace:\n{:}\n{:}",
-                                            firehose.message.backtrace_strings.join("\n"),
-                                            log_message
-                                        );
-                                    } else {
-                                        log_data.message = log_message;
-                                    }
-                                }
-                                Err(err) => {
-                                    warn!("[macos-unifiedlogs] Failed to get message string data for firehose activity log entry: {:?}", err);
-                                }
-                            }
-                        }
-                        _ => error!(
-                            "[macos-unifiedlogs] Parsed unknown log firehose data: {:?}",
-                            firehose
-                        ),
-                    }
-                    log_data_vec.push(log_data);
-                }
-            }
-
-            for simpledump in &catalog_data.simpledump {
-                let no_firehose_preamble = 1;
-                let log_data = LogData {
-                    subsystem: simpledump.subsystem.to_owned(),
-                    thread_id: simpledump.thread_id,
-                    pid: simpledump.first_proc_id,
-                    library: String::new(),
-                    activity_id: 0,
-                    time: TimesyncBoot::get_timestamp(
-                        timesync_data,
-                        &unified_log_data.header[0].boot_uuid,
-                        simpledump.continous_time,
-                        no_firehose_preamble,
-                    ),
-                    category: String::new(),
-                    log_type: String::new(),
-                    process: String::new(),
-                    message: simpledump.message_string.to_owned(),
-                    event_type: String::from("Simpledump"),
-                    euid: 0,
-                    boot_uuid: unified_log_data.header[0].boot_uuid.to_owned(),
-                    timezone_name: unified_log_data.header[0]
-                        .timezone_path
-                        .split('/')
-                        .last()
-                        .unwrap_or("Unknown Timezone Name")
-                        .to_string(),
-                    library_uuid: simpledump.sender_uuid.to_owned(),
-                    process_uuid: simpledump.dsc_uuid.to_owned(),
-                    raw_message: String::new(),
-                    message_entries: Vec::new(),
-                };
-                log_data_vec.push(log_data);
-            }
-
-            for statedump in &catalog_data.statedump {
-                let no_firehose_preamble = 1;
-
-                let data_string = match statedump.unknown_data_type {
-                    0x1 => Statedump::parse_statedump_plist(&statedump.statedump_data),
-                    0x2 => String::from("Statedump Protocol Buffer"),
-                    0x3 => Statedump::parse_statedump_object(
-                        &statedump.statedump_data,
-                        &statedump.title_name,
-                    ),
-                    _ => {
-                        warn!(
-                            "Unknown statedump data type: {}",
-                            statedump.unknown_data_type
-                        );
-                        let results = extract_string(&statedump.statedump_data);
-                        match results {
-                            Ok((_, string_data)) => string_data,
-                            Err(err) => {
-                                error!(
-                                "[macos-unifiedlogs] Failed to extract string from statedump: {:?}",
-                                err
-                            );
-                                String::from("Failed to extract string from statedump")
-                            }
-                        }
-                    }
-                };
-
-                let log_data = LogData {
-                    subsystem: String::new(),
-                    thread_id: 0,
-                    pid: statedump.first_proc_id,
-                    library: String::new(),
-                    activity_id: statedump.activity_id,
-                    time: TimesyncBoot::get_timestamp(
-                        timesync_data,
-                        &unified_log_data.header[0].boot_uuid,
-                        statedump.continuous_time,
-                        no_firehose_preamble,
-                    ),
-                    category: String::new(),
-                    event_type: String::from("Statedump"),
-                    process: String::new(),
-                    message: format!(
-                        "title: {:?}\nObject Type: {:?}\n Object Type: {:?}\n{:?}",
-                        statedump.title_name,
-                        statedump.decoder_library,
-                        statedump.decoder_type,
-                        data_string
-                    ),
-                    log_type: String::new(),
-                    euid: 0,
-                    boot_uuid: unified_log_data.header[0].boot_uuid.to_owned(),
-                    timezone_name: unified_log_data.header[0]
-                        .timezone_path
-                        .split('/')
-                        .last()
-                        .unwrap_or("Unknown Timezone Name")
-                        .to_string(),
-                    library_uuid: String::new(),
-                    process_uuid: String::new(),
-                    raw_message: String::new(),
-                    message_entries: Vec::new(),
-                };
-                log_data_vec.push(log_data);
-            }
-=======
         let Ok(log_iterator) = LogIterator::new(unified_log_data, strings_data, shared_strings, timesync_data, exclude_missing) else {
             return (log_data_vec, missing_unified_log_data_vec)
         };
@@ -1255,7 +782,6 @@
             missing_unified_log_data_vec.header.append(&mut missing_unified_log.header);
             missing_unified_log_data_vec.catalog_data.append(&mut missing_unified_log.catalog_data);
             missing_unified_log_data_vec.oversize.append(&mut missing_unified_log.oversize);
->>>>>>> 39c8b8b4
         }
 
         (log_data_vec, missing_unified_log_data_vec)
