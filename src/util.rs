--- conflicted
+++ resolved
@@ -161,12 +161,7 @@
 
 #[cfg(test)]
 mod tests {
-<<<<<<< HEAD
     use super::*;
-=======
-    use super::{decode_standard, encode_standard, unixepoch_to_iso};
-    use crate::util::{extract_string, extract_string_size, padding_size, padding_size_four};
->>>>>>> 39c8b8b4
 
     #[test]
     fn test_padding_size() {
